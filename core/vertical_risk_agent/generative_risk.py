--- conflicted
+++ resolved
@@ -11,8 +11,9 @@
 ARCHITECTURAL EVOLUTION (v23.5):
 1. Added `CovarianceMatrix` logic for correlated risk factors (Inflation, Rates, GDP).
 2. Implemented Cholesky Decomposition for mathematically rigorous scenario generation.
-3. Introduced `ConditionalVAE` (Stub) for regime-conditioned latent space sampling.
-4. Added `ReverseStressTest` logic using optimization search.
+3. Introduced `ConditionalVAE` with regime-conditioned latent space sampling.
+4. Added `ReverseStressTest` logic using Simulated Quantum Annealing (SQA) optimization.
+5. Implemented `HybridRiskEngine` fusing generative macro-scenarios with stochastic jump-diffusion.
 
 Ref: 'The Quantum-AI Convergence in Credit Risk' (2025) - Section 4.2: Generative Stress Testing.
 """
@@ -20,21 +21,18 @@
 from __future__ import annotations
 import numpy as np
 import logging
-<<<<<<< HEAD
+import asyncio
 import time
 from typing import List, Dict, Any, Optional, Union, Tuple
-=======
-import asyncio
-from typing import List, Dict, Any, Optional
->>>>>>> 7b68338a
 from pydantic import BaseModel, Field
 from dataclasses import dataclass, field
 
-from core.vertical_risk_agent.state import RiskFactor, MarketScenario
-
-<<<<<<< HEAD
-# Configure robust logging with "Storytelling" capability
-=======
+# Internal imports (if available in the environment)
+try:
+    from core.vertical_risk_agent.state import RiskFactor
+except ImportError:
+    pass # Handle gracefully if run standalone
+
 # Defensive imports for Heavy ML Libraries
 try:
     import torch
@@ -44,69 +42,15 @@
 except ImportError:
     TORCH_AVAILABLE = False
 
->>>>>>> 7b68338a
+# Configure robust logging
 logger = logging.getLogger(__name__)
 
 # -----------------------------------------------------------------------------
-# MATHEMATICAL UTILITIES (The Engine Room)
+# DATA MODELS
 # -----------------------------------------------------------------------------
 
-class StatisticalEngine:
-    """
-<<<<<<< HEAD
-    Provides rigorous mathematical foundations for scenario generation.
-    Uses Cholesky Decomposition to enforce correlation structures between risk factors.
-    """
-
-    @staticmethod
-    def generate_correlated_normals(
-        n_samples: int,
-        correlation_matrix: np.ndarray,
-        means: np.ndarray,
-        stds: np.ndarray
-    ) -> np.ndarray:
-        r"""
-        Generates correlated Gaussian variables.
-
-        Math: Y = \mu + \sigma * (L \cdot Z)
-        Where:
-            L = Cholesky(CorrelationMatrix) such that L * L.T = C
-            Z = Standard Normal Random Variables N(0, I)
-
-        Args:
-            n_samples: Number of simulations.
-            correlation_matrix: NxN Symmetric Positive Definite matrix.
-            means: Vector of means (mu).
-            stds: Vector of standard deviations (sigma).
-
-        Returns:
-            (n_samples, n_factors) array of correlated scenarios.
-        """
-        n_factors = correlation_matrix.shape[0]
-
-        # Defensive check: Matrix must be positive definite
-        try:
-            L = np.linalg.cholesky(correlation_matrix)
-        except np.linalg.LinAlgError:
-            logger.error("Correlation matrix is not positive definite. Falling back to Identity matrix (Independent factors).")
-            L = np.eye(n_factors)
-
-        # Generate uncorrelated standard normals (The "White Noise")
-        Z = np.random.standard_normal((n_factors, n_samples))
-
-        # Induce correlation (The "Structure")
-        # correlated_Z shape: (n_factors, n_samples)
-        correlated_Z = np.dot(L, Z)
-
-        # Scale and Shift (The "Reality")
-        # Transpose to (n_samples, n_factors) for easier iteration
-        scenarios = (correlated_Z.T * stds) + means
-        return scenarios
-
-# -----------------------------------------------------------------------------
-# CORE ENGINE (The Apex Architect Implementation)
-# -----------------------------------------------------------------------------
-=======
+class MarketScenario(BaseModel):
+    """
     Represents a generated market scenario for stress testing.
 
     Financial Context:
@@ -120,25 +64,14 @@
     is_tail_event: bool = Field(False, description="Whether this represents a tail risk event (> 3 sigma).")
     volatility_regime: Optional[str] = Field(None, description="Volatility state (Low/High/Jump).")
     correlation_id: Optional[str] = Field(None, description="ID of the correlation matrix used, ensuring traceability.")
->>>>>>> 7b68338a
 
 class JumpDiffusionParams(BaseModel):
     """
-<<<<<<< HEAD
-    Implements a sophisticated Generative AI engine for Credit Risk Stress Testing.
-
-    This engine mimics the behavior of a Conditional Variational Autoencoder (C-VAE).
-    It learns a latent representation of market states and can sample from specific
-    regimes (Normal, Stress, Crash) by conditioning the generative process.
-
-    Legacy Note: Replaces the 'simplified' v1 implementation with matrix-based logic.
-=======
     Parameters for the Merton Jump-Diffusion Model.
 
     Mathematical Context:
     dS_t = mu*S_t*dt + sigma*S_t*dW_t + S_t*dJ_t
     Where dJ_t is a Poisson process describing 'Jumps' (shocks).
->>>>>>> 7b68338a
     """
     mu: float = Field(..., description="Drift rate (annualized).")
     sigma: float = Field(..., description="Volatility (annualized standard deviation).")
@@ -146,6 +79,10 @@
     mu_j: float = Field(..., description="Mean of jump size (log-normal).")
     sigma_j: float = Field(..., description="Standard deviation of jump size.")
 
+# -----------------------------------------------------------------------------
+# CORE ENGINES
+# -----------------------------------------------------------------------------
+
 class StatisticalEngine:
     """
     The 'Bedrock' of the simulation, utilizing matrix decomposition techniques
@@ -172,7 +109,7 @@
             L = np.linalg.cholesky(correlation_matrix)
             return L
         except np.linalg.LinAlgError:
-            logger.error("Correlation matrix is not positive definite. Falling back to Nearest Correlation Matrix or Identity...")
+            logger.error("Correlation matrix is not positive definite. Falling back to Identity matrix.")
             # Fallback: Return Identity (Uncorrelated) - Safe failure mode
             return np.eye(n_vars)
 
@@ -200,48 +137,9 @@
     """
     def __init__(self, model_path: str = None, input_dim: int = 3, latent_dim: int = 2):
         self.model_path = model_path
-<<<<<<< HEAD
-
-        # Define the Universe of Risk Factors (Defaults)
-        # In production, this would be loaded from a config or calibrated from FRED data.
-        self.factor_names = ["gdp_growth", "inflation", "unemployment", "interest_rate"]
-
-        # Historical Calibration (Mocked from ~2000-2023 data)
-        self.regime_params = {
-            "normal": {
-                "means": np.array([2.5, 2.0, 4.0, 3.0]), # Good growth, low inflation
-                "stds":  np.array([1.0, 0.5, 0.5, 0.5]), # Low vol
-                # Correlation: GDP+ Rates+, GDP+ Emp-, Inf+ Rates+
-                "corr": np.array([
-                    [ 1.0,  0.2, -0.5,  0.4], # GDP
-                    [ 0.2,  1.0, -0.1,  0.6], # Inf
-                    [-0.5, -0.1,  1.0, -0.3], # Unemp
-                    [ 0.4,  0.6, -0.3,  1.0]  # Rate
-                ])
-            },
-            "stress": {
-                "means": np.array([0.5, 4.0, 6.0, 5.0]), # Stagnation
-                "stds":  np.array([2.0, 1.5, 1.0, 1.0]), # High vol
-                "corr": np.array([ # Correlations tighten in stress (Tail Dependence)
-                    [ 1.0, -0.1, -0.7,  0.2],
-                    [-0.1,  1.0,  0.1,  0.8], # Inflation drives rates hard
-                    [-0.7,  0.1,  1.0, -0.2],
-                    [ 0.2,  0.8, -0.2,  1.0]
-                ])
-            },
-            "crash": {
-                "means": np.array([-3.0, 1.0, 9.0, 1.0]), # Recession (Deflationary or Stagflationary)
-                "stds":  np.array([ 3.0, 2.0, 2.0, 2.0]), # Extreme vol
-                "corr": np.eye(4) + 0.5 * (np.ones((4,4)) - np.eye(4)) # Panic: Everything correlates (Panic Correlation)
-            }
-        }
-
-        logger.info("Initialized GenerativeRiskEngine (v23.5 Matrix Edition).")
-=======
         self.use_torch = TORCH_AVAILABLE
         self.input_dim = input_dim
         self.latent_dim = latent_dim
->>>>>>> 7b68338a
 
         if self.use_torch:
             logger.info("PyTorch detected. Initializing Neural VAE components.")
@@ -258,10 +156,7 @@
     def decode(self, z: np.ndarray, condition_val: float) -> np.ndarray:
         """
         Decodes latent vectors z conditioned on the regime.
-
-        Uses Cholesky Decomposition to ensure that the generated risk factors
-        respect the historical correlation structure of the chosen regime.
-
+        
         Args:
             z: Latent vector [batch_size, latent_dim]
             condition_val: Float representing regime (0=Normal, 1=Stress, 2=Crash)
@@ -295,8 +190,9 @@
     def __init__(self, model_path: str = None):
         self.stats_engine = StatisticalEngine()
         self.vae = ConditionalVAE(model_path)
+        # 0: Inflation, 1: Unemployment, 2: GDP
         self.regimes = {
-            "normal": {"mean": np.array([2.0, 4.0, 2.5]), "std": np.array([1.0, 1.0, 1.5]), "cond": 0.0}, # Inf, Unemp, GDP
+            "normal": {"mean": np.array([2.0, 4.0, 2.5]), "std": np.array([1.0, 1.0, 1.5]), "cond": 0.0},
             "stress": {"mean": np.array([5.0, 6.0, -1.0]), "std": np.array([2.0, 1.5, 2.0]), "cond": 1.0},
             "crash": {"mean": np.array([8.0, 9.0, -4.0]), "std": np.array([3.0, 2.0, 3.0]), "cond": 2.0}
         }
@@ -306,47 +202,8 @@
         """
         Returns the Regime-Dependent Matrix Topology.
         """
-<<<<<<< HEAD
-        if regime not in self.regime_params:
-            logger.warning(f"Unknown regime '{regime}', defaulting to 'normal'.")
-            regime = "normal"
-
-        params = self.regime_params[regime]
-
-        # 1. Generate Raw Data (The Matrix)
-        raw_data = StatisticalEngine.generate_correlated_normals(
-            n_samples,
-            params["corr"],
-            params["means"],
-            params["stds"]
-        )
-
-        # 2. Convert to Objects (The Synthesis)
-        scenarios = []
-        for i in range(n_samples):
-            # Extract row
-            row = raw_data[i]
-
-            # Map back to names
-            factors = dict(zip(self.factor_names, row))
-
-            # Heuristic for "Tail Event" classification
-            # e.g., GDP < -2.0 or Inflation > 8.0 (Arbitrary 'Pain Thresholds')
-            is_tail = factors["gdp_growth"] < -2.0 or factors["inflation"] > 8.0
-
-            scen = MarketScenario(
-                scenario_id=f"{regime}_{int(time.time())}_{i}",
-                description=f"Synthetic {regime} scenario (Cholesky-Generated)",
-                risk_factors=factors,
-                probability_weight=1.0 / n_samples,
-                is_tail_event=is_tail,
-                regime_label=regime
-            )
-            scenarios.append(scen)
-=======
         # Base correlation (Inflation, Unemployment, GDP)
         # Note: Unemployment usually negatively correlated with GDP (Okun's Law)
-        # Inflation and Unemployment usually negatively correlated (Phillips Curve), though stagflation breaks this.
         base_corr = np.array([
             [1.0, -0.3, -0.2], # Inflation
             [-0.3, 1.0, -0.6], # Unemployment
@@ -361,7 +218,7 @@
             stress_corr[0, 1] = 0.5 # Stagflation risk increases
             return stress_corr
         elif regime == "crash":
-            # Panic Correlation: C_crash = I + 0.5 * (J - I)
+            # Panic Correlation: C_crash = I + 0.8 * (J - I)
             # "In a crash, correlations go to 1"
             J = np.ones_like(base_corr)
             I = np.eye(base_corr.shape[0])
@@ -402,140 +259,29 @@
             unemp = unemp_c + neural_perturbation[i, 1]
             gdp = gdp_c + neural_perturbation[i, 2]
 
-            # C-VAE latent space injection logic end
-
             is_tail = gdp < -3.0 or inf > 9.0
 
             scenarios.append(MarketScenario(
-                scenario_id=f"{regime}_{i}",
+                scenario_id=f"{regime}_{int(time.time())}_{i}",
                 description=f"APEX {regime} Scenario",
                 risk_factors={"inflation": float(inf), "unemployment": float(unemp), "gdp_growth": float(gdp)},
                 probability_weight=1.0/n_samples,
                 is_tail_event=bool(is_tail),
                 volatility_regime=regime
             ))
->>>>>>> 7b68338a
 
         logger.info(f"Generated {len(scenarios)} scenarios for regime '{regime}'.")
         return scenarios
 
     def reverse_stress_test(self, target_loss_threshold: float, current_portfolio_value: float) -> List[MarketScenario]:
         """
-<<<<<<< HEAD
-        Performs Reverse Stress Testing using Conditional Search.
-
-        "Most risk models ask: What happens if the market crashes?
-         Reverse Stress Testing asks: What EXACTLY has to happen for us to lose $1B?"
-
-        Method:
-        1. Sample heavily from the 'Crash' latent space.
-        2. Apply a loss function.
-        3. Filter for scenarios > threshold.
-        4. (Future) Use Gradient Ascent to optimize the scenario to maximize loss.
-
-        Args:
-            target_loss_threshold (float): The loss amount to solve for.
-            current_portfolio_value (float): Total portfolio value.
-
-        Returns:
-            List[MarketScenario]: The specific 'Kill Shot' scenarios.
-        """
-        logger.info(f"Initiating Reverse Stress Test protocol. Target Loss > {target_loss_threshold:,.2f}")
-
-        # 1. Generate a "Monte Carlo Swarm" of adverse scenarios
-        # We mix 'stress' and 'crash' to find boundary conditions
-        candidates = self.generate_scenarios(n_samples=500, regime="stress") + \
-                     self.generate_scenarios(n_samples=500, regime="crash")
-
-        critical_scenarios = []
-
-        for scen in candidates:
-            # 2. Apply Simplified Portfolio Loss Proxy Model
-            # "The Adam Proxy Model": Loss is driven by GDP contraction and Unemployment spikes.
-            # Loss % = 0.1 * (4.0 - GDP) + 0.05 * (Unemp - 4.0)
-            # We floor the factors at "Normal" levels so good news doesn't offset bad news (conservative).
-
-            gdp_gap = max(0, 4.0 - scen.risk_factors["gdp_growth"])
-            unemp_gap = max(0, scen.risk_factors["unemployment"] - 4.0)
-
-            # Inflation impact: High inflation devalues fixed income assets
-            inf_gap = max(0, scen.risk_factors["inflation"] - 3.0) * 0.02
-
-            impact_factor = (gdp_gap * 0.1) + (unemp_gap * 0.05) + inf_gap
-
-            estimated_loss = current_portfolio_value * impact_factor
-
-            # 3. Check for Breach
-            if estimated_loss > target_loss_threshold:
-                # Enrich description for the report
-                scen.description = (f"BREACH: Loss ${estimated_loss:,.0f} "
-                                  f"(GDP: {scen.risk_factors['gdp_growth']:.1f}%, "
-                                  f"Unemp: {scen.risk_factors['unemployment']:.1f}%)")
-                scen.is_tail_event = True # Force flag
-                critical_scenarios.append(scen)
-
-        # Sort by severity (descending loss)
-        # Note: We don't have the loss value in the object, so we rely on the logic that crash params correlate with loss.
-        # Ideally, we would attach the loss to the object.
-
-        logger.info(f"Reverse Stress Test complete. Identified {len(critical_scenarios)} critical failure modes.")
-        return critical_scenarios
-
-# -----------------------------------------------------------------------------
-# FUTURE: PYTORCH INTEGRATION (The Neural Convergence)
-# -----------------------------------------------------------------------------
-
-class ConditionalVAE:
-    """
-    Stub for the Neural Network component.
-    In v24.0, this will replace the 'regime_params' dictionary with a learned latent space.
-    """
-    def __init__(self, input_dim: int, latent_dim: int):
-        self.input_dim = input_dim
-        self.latent_dim = latent_dim
-        # self.encoder = nn.Linear(input_dim, latent_dim)
-        # self.decoder = nn.Linear(latent_dim, input_dim)
-        pass
-
-    def sample(self, regime_vector: np.ndarray) -> np.ndarray:
-        # z = torch.randn(latent_dim)
-        # x = decoder(z, regime_vector)
-        return np.zeros(self.input_dim)
-
-# Example usage for verification
-if __name__ == "__main__":
-    # Setup Logging to Console
-    logging.basicConfig(level=logging.INFO, format='%(asctime)s - [APEX] - %(message)s')
-
-    engine = GenerativeRiskEngine()
-
-    # 1. Normal Regime Test
-    normal_data = engine.generate_scenarios(n_samples=3, regime="normal")
-    print(f"\n--- NORMAL SCENARIO (Sample) ---\n{normal_data[0].model_dump_json(indent=2)}")
-
-    # 2. Stress Regime Test (Correlated)
-    stress_data = engine.generate_scenarios(n_samples=3, regime="stress")
-    print(f"\n--- STRESS SCENARIO (Sample) ---\n{stress_data[0].model_dump_json(indent=2)}")
-
-    # 3. Reverse Stress Test
-    breach_scenarios = engine.reverse_stress_test(
-        target_loss_threshold=5_000_000, # $5M Loss
-        current_portfolio_value=100_000_000 # $100M Portfolio
-    )
-
-    if breach_scenarios:
-        print(f"\n--- CRITICAL BREACH FOUND ---\n{breach_scenarios[0].description}")
-        print(f"Factors: {breach_scenarios[0].risk_factors}")
-    else:
-        print("\nPortfolio is robust. No breaches found under current simulation parameters.")
-=======
         Performs Reverse Stress Testing using Simulated Quantum Annealing (SQA) logic.
 
         Concept:
         Instead of asking "What is the loss in this scenario?", we ask "What scenario causes this loss?"
         This is an optimization problem: Maximize Loss subject to 'Plausibility'.
         """
-        logger.info(f"Starting SQA Reverse Stress Test for Loss > {target_loss_threshold}")
+        logger.info(f"Starting SQA Reverse Stress Test for Loss > {target_loss_threshold:,.2f}")
 
         # Initialize search in Crash regime (most likely place to find breaches)
         current_state = np.array([8.0, 9.0, -4.0]) # Start at mean of crash
@@ -575,7 +321,7 @@
             if current_loss > target_loss_threshold:
                  critical_scenarios.append(MarketScenario(
                     scenario_id=f"SQA_BREACH_{step}",
-                    description=f"SQA Discovered Breach (Loss: {current_loss:.2f})",
+                    description=f"SQA Discovered Breach (Loss: ${current_loss:,.0f})",
                     risk_factors={
                         "inflation": float(current_state[0]),
                         "unemployment": float(current_state[1]),
@@ -739,7 +485,7 @@
 
 # Example usage
 if __name__ == "__main__":
-    logging.basicConfig(level=logging.INFO)
+    logging.basicConfig(level=logging.INFO, format='%(asctime)s - [APEX] - %(message)s')
     engine = HybridRiskEngine()
 
     print("\n--- Generating Normal Scenarios ---")
@@ -748,7 +494,7 @@
         print(f"ID: {s.scenario_id} | GDP: {s.risk_factors['gdp_growth']:.2f}% | Tail: {s.is_tail_event}")
 
     print("\n--- Running SQA Reverse Stress Test ---")
-    breaches = engine.reverse_stress_test(target_loss_threshold=5000000, current_portfolio_value=10000000) # 50% loss
+    breaches = engine.reverse_stress_test(target_loss_threshold=5_000_000, current_portfolio_value=10_000_000) # 50% loss
     if breaches:
         print(f"Found {len(breaches)} breaches. Top 1: {breaches[0].description}")
 
@@ -757,5 +503,4 @@
         paths = engine.simulate_scenario_conditional_paths(breaches[0], S0=100, n_paths=5)
         print(f"Simulated {paths.shape[0]} paths. Final prices: {paths[:, -1]}")
     else:
-        print("No breaches found.")
->>>>>>> 7b68338a
+        print("No breaches found.")