--- conflicted
+++ resolved
@@ -184,6 +184,7 @@
     async def execute_step(self, state: GraphState) -> Dict[str, Any]:
         """
         Worker node for LangGraph. Executes the current step in the plan.
+        Merged Logic: Prioritizes Async execution with fallback.
         """
         plan = state.get("plan")
         if not plan:
@@ -197,11 +198,11 @@
 
         step = steps[index]
         description = step.get("description", "Unknown Task")
-<<<<<<< HEAD
         agent_name = step.get("agent")
-        logger.info(f"[Planner] Executing Step {index + 1}: {description}")
-
-        # Execute Agent Logic
+        
+        logger.info(f"[Planner] Executing Step {index + 1}/{len(steps)}: {description}")
+
+        # Default result text
         result_text = f"Executed: {description}"
 
         if self.default_agent and agent_name == "RiskAssessmentAgent":
@@ -209,11 +210,13 @@
                 # Attempt to extract entity from description (simple heuristic for graph traversal steps)
                 # e.g. "Verify relationship: Apple Inc. -[SUPPLIER]-> Foxconn"
                 target_entity = "Unknown"
-                match = re.search(r"Verify relationship: (.*?) -", description)
+                
+                # Regex 1: Relationship verification pattern
+                match = re.search(r"Verify relationship: (.*?) [-–]", description)
                 if match:
                     target_entity = match.group(1).strip()
                 else:
-                    # Fallback to request analysis
+                    # Regex 2: General analysis pattern
                     match_req = re.search(r"Analyze (.*?) ", state.get("request", ""), re.IGNORECASE)
                     if match_req:
                         target_entity = match_req.group(1).strip()
@@ -221,10 +224,11 @@
                 logger.info(f"[Planner] Delegating to RiskAssessmentAgent for {target_entity}...")
 
                 # Execute Async
-                # We mock the payload as RiskAssessmentAgent expects specific keys
+                # We mock the payload as RiskAssessmentAgent expects specific keys.
+                # In a full system, this would fetch real data from a Data Retrieval Agent.
                 target_data = {
                     "company_name": target_entity,
-                    "financial_data": {"industry": "Technology"}, # Mock context
+                    "financial_data": {"industry": "Technology"}, # Contextual mock
                     "market_data": {}
                 }
 
@@ -234,24 +238,15 @@
                 )
 
                 score = agent_result.get("overall_risk_score", "N/A")
-                result_text += f" | Risk Score: {score}"
+                factors = list(agent_result.get("risk_factors", {}).keys())
+                result_text = f"Risk Analysis for {target_entity}: Score {score}. Factors Analyzed: {factors}"
 
             except Exception as e:
                 logger.error(f"[Planner] Agent execution failed: {e}")
                 result_text += f" (Agent Error: {e})"
-=======
-        logger.info(f"[Runtime] Executing Step {index+1}/{len(steps)}: {description}")
-
-        # --- REAL AGENT EXECUTION HOOK ---
-        # In a production environment, this is where we yield to the Agent
-        result_text = f"Simulated Success: {description}"
-        
-        if self.default_agent:
-            # Placeholder for actual async invocation
-            # response = await self.default_agent.ainvoke(step)
-            # result_text = response.output
-            pass
->>>>>>> 57ef65e7
+        else:
+            # Simulated execution for other agents or if agent not loaded
+            result_text = f"Simulated Success: {description}"
 
         # Update State
         current_assessment = state.get("assessment") or {}
