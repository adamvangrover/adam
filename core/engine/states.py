from typing import TypedDict, List, Optional, Annotated, Dict, Any, Literal
import operator
from datetime import datetime


class ResearchArtifact(TypedDict, total=False):
<<<<<<< HEAD
=======
    """
    A specific piece of research data collected by an agent.

    Attributes:
        title (str): Title of the research artifact.
        content (str): The actual text content.
        source (str): Source URL or citation.
        credibility_score (float): Assessment of source credibility (0.0-1.0).
    """
>>>>>>> 612924d3
    title: str
    content: str
    source: str
    credibility_score: float


class PlanOnGraph(TypedDict, total=False):
<<<<<<< HEAD
    """A symbolic scaffold representing the causal links and logical steps."""
=======
    """
    A symbolic scaffold representing the causal links and logical steps.

    Attributes:
        id (str): Unique identifier for the plan.
        steps (List[Dict[str, Any]]): Sequence of planned steps.
        is_complete (bool): Whether the plan is fully executed.
        cypher_query (Optional[str]): Associated Cypher query for KG retrieval.
    """
>>>>>>> 612924d3
    id: str
    steps: List[Dict[str, Any]]
    is_complete: bool
    cypher_query: Optional[str]


class GraphState(TypedDict, total=False):
    """
    Represents the state of the general purpose Adaptive System Graph.
    Used by the NeuroSymbolicPlanner.

    Attributes:
        request (str): The original user request.
        plan (Optional[PlanOnGraph]): The current execution plan.
        current_task_index (int): Index of the current step in the plan.
        assessment (Optional[Dict[str, Any]]): Assessment data.
        critique (Optional[Dict[str, Any]]): Critique data.
        human_feedback (Optional[str]): Feedback from human user.
        iteration (int): Current iteration count.
        max_iterations (int): Maximum allowed iterations.
    """
    request: str
    plan: Optional[PlanOnGraph]
    current_task_index: int
    assessment: Optional[Dict[str, Any]]
    critique: Optional[Dict[str, Any]]
    human_feedback: Optional[str]
    iteration: int
    max_iterations: int


class RiskAssessmentState(TypedDict, total=False):
    """
    The 'Memory' of a v23 Reasoning Loop. 
    Tracks the evolution of the analysis from draft to final.

    Attributes:
        ticker (str): The stock ticker symbol.
        user_intent (str): The user's goal (e.g., "assess credit risk").
        research_data (List[ResearchArtifact]): Collected research.
        draft_analysis (Optional[str]): The draft report.
        critique_notes (List[str]): Notes from the reviewer.
        iteration_count (int): Number of refinement loops.
        quality_score (float): Quality score of the draft.
        needs_correction (bool): Flag for needing revision.
        human_readable_status (str): Status message for UI.
    """
    # Input
    ticker: str
    user_intent: str

    # Internal Reasoning State
    # Append-only log
    research_data: Annotated[List[ResearchArtifact], operator.add]
    draft_analysis: Optional[str]
    critique_notes: List[str]
    iteration_count: int

    # Control Flow
    quality_score: float
    needs_correction: bool

    # Explainability
    human_readable_status: str  # "I am currently verifying the debt ratio..."


class SNCAnalysisState(TypedDict, total=False):
    """
    The State for the Shared National Credit (SNC) Analysis Graph.

    Attributes:
        obligor_id (str): The unique ID of the borrower.
        syndicate_data (Dict[str, Any]): Data about the bank syndicate.
        financials (Dict[str, Any]): Financial statements.
        structure_analysis (Optional[str]): Analysis of deal structure.
        regulatory_rating (Optional[str]): Rating (Pass, SM, SS, D, L).
        rationale (Optional[str]): Reasoning for the rating.
        critique_notes (List[str]): Reviewer notes.
        iteration_count (int): Current iteration.
        is_compliant (bool): Whether it meets regulatory standards.
        needs_revision (bool): Flag for revision.
        human_readable_status (str): Status message for UI.
    """
    # Input
    obligor_id: str
    syndicate_data: Dict[str, Any]  # Banks, vote shares, etc.
    financials: Dict[str, Any]

    # Internal Reasoning State
    structure_analysis: Optional[str]  # Analysis of the syndicate structure
    regulatory_rating: Optional[str]  # Pass, SM, SS, D, L
    rationale: Optional[str]
    critique_notes: List[str]
    iteration_count: int

    # Control Flow
    is_compliant: bool
    needs_revision: bool

    # Explainability
    human_readable_status: str


class MarketSentimentState(TypedDict, total=False):
    """
    State for the Market Sentiment & News Monitoring Graph.

    Attributes:
        ticker (str): Stock ticker.
        target_sector (str): Sector to monitor.
        news_feed (List[Dict[str, Any]]): Collected news items.
        sentiment_score (float): Aggregate sentiment (-1.0 to 1.0).
        sentiment_trend (Literal): "bullish", "bearish", "neutral".
        key_drivers (List[str]): Main drivers of sentiment.
        related_entities (List[str]): Entities found in KG.
        alert_level (Literal): "LOW", "MEDIUM", "HIGH", "CRITICAL".
        final_report (Optional[str]): The final sentiment report.
        iteration_count (int): Iteration counter.
        human_readable_status (str): Status message.
    """
    # Input
    ticker: str
    target_sector: str

    # Internal Reasoning State
    news_feed: List[Dict[str, Any]]  # List of articles/tweets
    sentiment_score: float           # -1.0 to 1.0
    sentiment_trend: Literal["bullish", "bearish", "neutral"]
    key_drivers: List[str]           # "Inflation", "Earnings", etc.

    # KG Integration
    related_entities: List[str]      # Entities found in KG related to the news

    # Output
    alert_level: Literal["LOW", "MEDIUM", "HIGH", "CRITICAL"]
    final_report: Optional[str]

    # Control Flow
    iteration_count: int

    # Explainability
    human_readable_status: str


class RedTeamState(TypedDict, total=False):
    """
    State for the Adversarial Red Team Loop.

    Attributes:
        target_entity (str): The entity being attacked.
        scenario_type (str): Type of attack (e.g. "Cyber").
        current_scenario_description (str): Description of the scenario.
        simulated_impact_score (float): Impact score (0-10).
        severity_threshold (float): Threshold for concern.
        critique_notes (List[str]): Reviewer notes.
        iteration_count (int): Iteration counter.
        is_sufficiently_severe (bool): Whether scenario is severe enough.
        human_readable_status (str): Status message.
    """
    target_entity: str
    scenario_type: str  # e.g. "Cyber", "Macro", "Regulatory"
    current_scenario_description: str
    simulated_impact_score: float  # 0.0 to 10.0
    severity_threshold: float

    # Internal
    critique_notes: List[str]
    iteration_count: int
    is_sufficiently_severe: bool

    # Explainability
    human_readable_status: str


class ESGAnalysisState(TypedDict, total=False):
    """
    State for the ESG (Environmental, Social, Governance) Analysis Graph.

    Attributes:
        company_name (str): Name of the company.
        sector (str): Industry sector.
        env_score (float): Environmental score.
        social_score (float): Social score.
        gov_score (float): Governance score.
        total_esg_score (float): Aggregated score.
        controversies (List[str]): List of known controversies.
        critique_notes (List[str]): Reviewer notes.
        iteration_count (int): Iteration counter.
        needs_revision (bool): Flag for revision.
        human_readable_status (str): Status message.
        final_report (Optional[str]): Final ESG report.
    """
    # Input
    company_name: str
    sector: str

    # Internal Reasoning State
    env_score: float
    social_score: float
    gov_score: float
    total_esg_score: float
    controversies: List[str]

    critique_notes: List[str]
    iteration_count: int

    # Control Flow
    needs_revision: bool

    # Explainability
    human_readable_status: str
    final_report: Optional[str]


class ComplianceState(TypedDict, total=False):
    """
    State for the Regulatory Compliance Graph.

    Attributes:
        entity_id (str): ID of the entity.
        jurisdiction (str): Legal jurisdiction.
        applicable_regulations (List[str]): List of regulations.
        potential_violations (List[str]): Identified risks.
        risk_level (Literal): "LOW", "MEDIUM", "HIGH", "CRITICAL".
        critique_notes (List[str]): Reviewer notes.
        iteration_count (int): Iteration counter.
        needs_revision (bool): Flag for revision.
        human_readable_status (str): Status message.
        final_report (Optional[str]): Final report.
    """
    # Input
    entity_id: str
    jurisdiction: str

    # Internal Reasoning
    applicable_regulations: List[str]
    potential_violations: List[str]
    risk_level: Literal["LOW", "MEDIUM", "HIGH", "CRITICAL"]

    critique_notes: List[str]
    iteration_count: int

    # Control Flow
    needs_revision: bool

    # Explainability
    human_readable_status: str
    final_report: Optional[str]


class QuantumRiskState(TypedDict, total=False):
    """
    State for the Quantum-Enhanced Risk Graph.
    Tracks the execution of QMC simulations and Hybrid QNN inference.

    Attributes:
        portfolio_id (str): Portfolio identifier.
        risk_factors (Dict[str, Any]): Input risk factors.
        simulation_type (Literal): Type of simulation.
        simulation_results (Dict[str, Any]): Results (VaR, etc.).
        quantum_execution_time (float): Execution time.
        classical_fallback_triggered (bool): If quantum failed.
        icaa_score (float): Inter-Class Attribution Alignment.
        human_readable_status (str): Status message.
        final_report (Optional[str]): Final report.
        iteration_count (int): Iteration counter.
    """
    # Input
    portfolio_id: str
    risk_factors: Dict[str, Any]

    # Internal Reasoning
    simulation_type: Literal["QMC_MERTON", "HYBRID_QNN", "GENERATIVE_STRESS"]
    simulation_results: Dict[str, Any]  # e.g. PD, VaR, Asset Value
    quantum_execution_time: float
    classical_fallback_triggered: bool

    # Explainability
    icaa_score: float  # Inter-Class Attribution Alignment
    human_readable_status: str
    final_report: Optional[str]

    # Control Flow
    iteration_count: int


class CrisisSimulationState(TypedDict, total=False):
    """
    State for the Macro-Economic Crisis Simulation Graph.

    Attributes:
        scenario_description (str): Description of the crisis.
        portfolio_data (Dict[str, Any]): Portfolio details.
        macro_variables (Dict[str, float]): Economic indicators.
        first_order_impacts (List[str]): Direct impacts.
        second_order_impacts (List[str]): Knock-on effects.
        estimated_loss (float): Estimated financial loss.
        critique_notes (List[str]): Reviewer notes.
        iteration_count (int): Iteration counter.
        is_realistic (bool): Reality check flag.
        needs_refinement (bool): Refinement flag.
        human_readable_status (str): Status message.
        final_report (Optional[str]): Final report.
    """
    # Input
    scenario_description: str  # "Interest rates +5%"
    portfolio_data: Dict[str, Any]

    # Internal Reasoning
    macro_variables: Dict[str, float]  # { "rates": 0.08, "gdp": -0.02 }
    first_order_impacts: List[str]
    second_order_impacts: List[str]
    estimated_loss: float

    critique_notes: List[str]
    iteration_count: int

    # Control Flow
    is_realistic: bool
    needs_refinement: bool

    # Explainability
    human_readable_status: str
    final_report: Optional[str]


class ReflectorState(TypedDict, total=False):
    """
    State for the Reflector (Meta-Cognition) Graph.

    Attributes:
        input_content (str): Content to critique.
        context (Dict[str, Any]): Additional context.
        critique_notes (List[str]): Generated critique.
        score (float): Quality score.
        is_valid (bool): Validity flag.
        refined_content (Optional[str]): Improved content.
        iteration_count (int): Iteration counter.
        human_readable_status (str): Status message.
    """
    input_content: str
    context: Dict[str, Any]

    critique_notes: List[str]
    score: float
    is_valid: bool

    refined_content: Optional[str]
    iteration_count: int
    human_readable_status: str

# --- Omniscient State (v23.5) ---


class EntityEcosystem(TypedDict, total=False):
<<<<<<< HEAD
=======
    """Data about the entity, management, and competitors."""
>>>>>>> 612924d3
    legal_entity: Dict[str, str]
    management_assessment: Dict[str, Any]
    competitive_positioning: Dict[str, str]


class EquityAnalysis(TypedDict, total=False):
<<<<<<< HEAD
=======
    """Data about fundamentals and valuation."""
>>>>>>> 612924d3
    fundamentals: Dict[str, str]
    valuation_engine: Dict[str, Any]


class CreditAnalysis(TypedDict, total=False):
<<<<<<< HEAD
=======
    """Data about creditworthiness, SNC ratings, and covenants."""
>>>>>>> 612924d3
    snc_rating_model: Dict[str, Any]
    cds_market_implied_rating: str
    covenant_risk_analysis: Dict[str, Any]


class SimulationEngine(TypedDict, total=False):
<<<<<<< HEAD
=======
    """Data from Monte Carlo and Quantum simulations."""
>>>>>>> 612924d3
    monte_carlo_default_prob: float
    quantum_scenarios: List[Dict[str, Any]]
    trading_dynamics: Dict[str, str]


class StrategicSynthesis(TypedDict, total=False):
<<<<<<< HEAD
=======
    """Final strategic analysis and conviction."""
>>>>>>> 612924d3
    m_and_a_posture: str
    final_verdict: Dict[str, Any]


class OmniscientNodes(TypedDict, total=False):
<<<<<<< HEAD
=======
    """The collection of analysis nodes in the Knowledge Graph."""
>>>>>>> 612924d3
    entity_ecosystem: EntityEcosystem
    equity_analysis: EquityAnalysis
    credit_analysis: CreditAnalysis
    simulation_engine: SimulationEngine
    strategic_synthesis: StrategicSynthesis


class OmniscientMeta(TypedDict, total=False):
<<<<<<< HEAD
=======
    """Metadata for the Knowledge Graph."""
>>>>>>> 612924d3
    target: str
    generated_at: str
    model_version: str


class OmniscientKnowledgeGraph(TypedDict, total=False):
<<<<<<< HEAD
=======
    """The v23.5 Hyper-Dimensional Knowledge Graph structure."""
>>>>>>> 612924d3
    meta: OmniscientMeta
    nodes: OmniscientNodes


class OmniscientState(TypedDict, total=False):
    """
    State for the v23.5 'AI Partner' Omniscient Workflow.

    Attributes:
        ticker (str): The target ticker symbol.
        v23_knowledge_graph (OmniscientKnowledgeGraph): The output graph.
        human_readable_status (str): Status message.
    """
    ticker: str  # Input
    v23_knowledge_graph: OmniscientKnowledgeGraph  # Output
    human_readable_status: str

# --- Initializers ---


def init_risk_state(ticker: str, intent: str) -> RiskAssessmentState:
    """Initializes the Risk Assessment State."""
    return {
        "ticker": ticker,
        "user_intent": intent,
        "research_data": [],
        "draft_analysis": None,
        "critique_notes": [],
        "iteration_count": 0,
        "quality_score": 0.0,
        "needs_correction": False,
        "human_readable_status": "Initializing analysis..."
    }


def init_snc_state(obligor_id: str, syndicate_data: Dict, financials: Dict) -> SNCAnalysisState:
    """Initializes the SNC Analysis State."""
    return {
        "obligor_id": obligor_id,
        "syndicate_data": syndicate_data,
        "financials": financials,
        "structure_analysis": None,
        "regulatory_rating": None,
        "rationale": None,
        "critique_notes": [],
        "iteration_count": 0,
        "is_compliant": True,
        "needs_revision": False,
        "human_readable_status": "Initializing SNC analysis..."
    }


def init_sentiment_state(ticker: str, sector: str) -> MarketSentimentState:
    """Initializes the Market Sentiment State."""
    return {
        "ticker": ticker,
        "target_sector": sector,
        "news_feed": [],
        "sentiment_score": 0.0,
        "sentiment_trend": "neutral",
        "key_drivers": [],
        "related_entities": [],
        "alert_level": "LOW",
        "final_report": None,
        "iteration_count": 0,
        "human_readable_status": "Initializing Sentiment Monitor..."
    }


def init_esg_state(company: str, sector: str) -> ESGAnalysisState:
    """Initializes the ESG Analysis State."""
    return {
        "company_name": company,
        "sector": sector,
        "env_score": 0.0,
        "social_score": 0.0,
        "gov_score": 0.0,
        "total_esg_score": 0.0,
        "controversies": [],
        "critique_notes": [],
        "iteration_count": 0,
        "needs_revision": False,
        "human_readable_status": "Initializing ESG Analysis...",
        "final_report": None
    }


def init_compliance_state(entity: str, jurisdiction: str) -> ComplianceState:
    """Initializes the Compliance State."""
    return {
        "entity_id": entity,
        "jurisdiction": jurisdiction,
        "applicable_regulations": [],
        "potential_violations": [],
        "risk_level": "LOW",
        "critique_notes": [],
        "iteration_count": 0,
        "needs_revision": False,
        "human_readable_status": "Initializing Compliance Check...",
        "final_report": None
    }


def init_quantum_state(portfolio_id: str, risk_factors: Dict) -> QuantumRiskState:
    """Initializes the Quantum Risk State."""
    return {
        "portfolio_id": portfolio_id,
        "risk_factors": risk_factors,
        "simulation_type": "QMC_MERTON",
        "simulation_results": {},
        "quantum_execution_time": 0.0,
        "classical_fallback_triggered": False,
        "icaa_score": 0.0,
        "human_readable_status": "Initializing Quantum Risk Engine...",
        "final_report": None,
        "iteration_count": 0
    }


def init_crisis_state(scenario: str, portfolio: Dict) -> CrisisSimulationState:
    """Initializes the Crisis Simulation State."""
    return {
        "scenario_description": scenario,
        "portfolio_data": portfolio,
        "macro_variables": {},
        "first_order_impacts": [],
        "second_order_impacts": [],
        "estimated_loss": 0.0,
        "critique_notes": [],
        "iteration_count": 0,
        "is_realistic": False,
        "needs_refinement": True,
        "human_readable_status": "Initializing Crisis Simulation...",
        "final_report": None
    }


def init_reflector_state(content: str, context: Optional[Dict[str, Any]] = None) -> ReflectorState:
    """Initializes the Reflector State."""
    return {
        "input_content": content,
        "context": context or {},
        "critique_notes": [],
        "score": 0.0,
        "is_valid": False,
        "refined_content": None,
        "iteration_count": 0,
        "human_readable_status": "Initializing Reflection..."
    }


def init_omniscient_state(ticker: str) -> OmniscientState:
    """Initializes the Omniscient State (v23.5)."""
    empty_nodes: OmniscientNodes = {
        "entity_ecosystem": {},
        "equity_analysis": {},
        "credit_analysis": {},
        "simulation_engine": {},
        "strategic_synthesis": {}
    }

    empty_meta: OmniscientMeta = {
        "target": ticker,
        "generated_at": datetime.now().isoformat(),
        "model_version": "Adam-v23.5"
    }

    return {
        "ticker": ticker,
        "v23_knowledge_graph": {
            "meta": empty_meta,
            "nodes": empty_nodes
        },
        "human_readable_status": "Initializing AI Partner Deep Dive..."
    }<|MERGE_RESOLUTION|>--- conflicted
+++ resolved
@@ -4,8 +4,6 @@
 
 
 class ResearchArtifact(TypedDict, total=False):
-<<<<<<< HEAD
-=======
     """
     A specific piece of research data collected by an agent.
 
@@ -15,7 +13,6 @@
         source (str): Source URL or citation.
         credibility_score (float): Assessment of source credibility (0.0-1.0).
     """
->>>>>>> 612924d3
     title: str
     content: str
     source: str
@@ -23,9 +20,6 @@
 
 
 class PlanOnGraph(TypedDict, total=False):
-<<<<<<< HEAD
-    """A symbolic scaffold representing the causal links and logical steps."""
-=======
     """
     A symbolic scaffold representing the causal links and logical steps.
 
@@ -35,7 +29,6 @@
         is_complete (bool): Whether the plan is fully executed.
         cypher_query (Optional[str]): Associated Cypher query for KG retrieval.
     """
->>>>>>> 612924d3
     id: str
     steps: List[Dict[str, Any]]
     is_complete: bool
@@ -391,58 +384,40 @@
 
 
 class EntityEcosystem(TypedDict, total=False):
-<<<<<<< HEAD
-=======
     """Data about the entity, management, and competitors."""
->>>>>>> 612924d3
     legal_entity: Dict[str, str]
     management_assessment: Dict[str, Any]
     competitive_positioning: Dict[str, str]
 
 
 class EquityAnalysis(TypedDict, total=False):
-<<<<<<< HEAD
-=======
     """Data about fundamentals and valuation."""
->>>>>>> 612924d3
     fundamentals: Dict[str, str]
     valuation_engine: Dict[str, Any]
 
 
 class CreditAnalysis(TypedDict, total=False):
-<<<<<<< HEAD
-=======
     """Data about creditworthiness, SNC ratings, and covenants."""
->>>>>>> 612924d3
     snc_rating_model: Dict[str, Any]
     cds_market_implied_rating: str
     covenant_risk_analysis: Dict[str, Any]
 
 
 class SimulationEngine(TypedDict, total=False):
-<<<<<<< HEAD
-=======
     """Data from Monte Carlo and Quantum simulations."""
->>>>>>> 612924d3
     monte_carlo_default_prob: float
     quantum_scenarios: List[Dict[str, Any]]
     trading_dynamics: Dict[str, str]
 
 
 class StrategicSynthesis(TypedDict, total=False):
-<<<<<<< HEAD
-=======
     """Final strategic analysis and conviction."""
->>>>>>> 612924d3
     m_and_a_posture: str
     final_verdict: Dict[str, Any]
 
 
 class OmniscientNodes(TypedDict, total=False):
-<<<<<<< HEAD
-=======
     """The collection of analysis nodes in the Knowledge Graph."""
->>>>>>> 612924d3
     entity_ecosystem: EntityEcosystem
     equity_analysis: EquityAnalysis
     credit_analysis: CreditAnalysis
@@ -451,20 +426,14 @@
 
 
 class OmniscientMeta(TypedDict, total=False):
-<<<<<<< HEAD
-=======
     """Metadata for the Knowledge Graph."""
->>>>>>> 612924d3
     target: str
     generated_at: str
     model_version: str
 
 
 class OmniscientKnowledgeGraph(TypedDict, total=False):
-<<<<<<< HEAD
-=======
     """The v23.5 Hyper-Dimensional Knowledge Graph structure."""
->>>>>>> 612924d3
     meta: OmniscientMeta
     nodes: OmniscientNodes
 
