--- conflicted
+++ resolved
@@ -202,12 +202,9 @@
                  return
 
             fundamental = self.state.persona_state.identities.user.fundamental_epa
-<<<<<<< HEAD
 
             if not fundamental:
                 return
-=======
->>>>>>> 23424f40
 
             # Let's dump to list [E, P, A] for calculation
             f_vec = [fundamental.E, fundamental.P, fundamental.A]
