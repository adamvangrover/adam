#core/agents/anomaly_detection_agent.py

import numpy as np
import pandas as pd
from scipy import stats
from sklearn.ensemble import IsolationForest
from sklearn.neighbors import LocalOutlierFactor
from sklearn.svm import OneClassSVM
from sklearn.cluster import KMeans
from statsmodels.tsa.seasonal import seasonal_decompose
from statsmodels.tsa.arima.model import ARIMA
from sklearn.preprocessing import StandardScaler
from typing import Dict, List
import logging
import random
from core.engine.unified_knowledge_graph import UnifiedKnowledgeGraph

# ... (import other necessary libraries for data retrieval, knowledge base interaction, XAI, etc.)

logger = logging.getLogger(__name__)

class AnomalyDetectionAgent:
    """
    Detects anomalies and unusual patterns in financial markets and company data.

    Core Capabilities:
    - Leverages various statistical methods and machine learning algorithms for comprehensive anomaly detection.
    - Integrates with Adam's knowledge base for context-aware analysis.
    - Employs XAI techniques to provide explanations for detected anomalies.
    - Collaborates with other agents for in-depth investigation and reporting.

    Agent Network Interactions:
    - DataRetrievalAgent: Accesses market and company data from the knowledge graph.
    - FundamentalAnalystAgent: Receives alerts for potential anomalies in financial statements.
    - RiskAssessmentAgent: Provides risk scores and context for detected anomalies.
    - AlertGenerationAgent: Generates alerts for significant anomalies.

    Dynamic Adaptation and Evolution:
    - Continuously learns and adapts based on feedback and new data.
    - Automated testing and monitoring ensure accuracy and reliability.
    """

    def __init__(self, config: Dict):
        """
        Initializes the AnomalyDetectionAgent with configuration parameters.

        Args:
            config: A dictionary containing configuration parameters.
        """
        self.config = config
        self.market_data = self._load_market_data()
        self.company_data = self._load_company_data()
        self.scaler = StandardScaler()

    def _load_market_data(self) -> pd.DataFrame:
        """
        Loads market data from Adam's knowledge graph.

        Returns:
            A pandas DataFrame containing market data.
        """
        # TODO: Implement data retrieval from knowledge graph using API calls
        # Placeholder market data (replace with actual data)
        data = {
            'stock_price': [100, 102, 105, 108, 110, 112, 115, 118, 120, 122, 125, 128, 130, 132, 135, 138, 140, 142, 145, 148, 150, 152, 155, 158, 160, 162, 165, 168, 170, 172, 175, 178, 180, 182, 185, 188, 190, 192, 195, 198, 200, 202, 205, 208, 210, 212, 215, 218, 220, 222, 225, 228, 230, 232, 235, 238, 240, 242, 245, 248, 250],
            'trading_volume': [1000, 1100, 1200, 1300, 1400, 1500, 1600, 1700, 1800, 1900, 2000, 2100, 2200, 2300, 2400, 2500, 2600, 2700, 2800, 2900, 3000, 3100, 3200, 3300, 3400, 3500, 3600, 3700, 3800, 3900, 4000, 4100, 4200, 4300, 4400, 4500, 4600, 4700, 4800, 4900, 5000, 5100, 5200, 5300, 5400, 5500, 5600, 5700, 5800, 5900, 6000, 6100, 6200, 6300, 6400, 6500, 6600, 6700, 6800, 6900, 7000]
        }
        df = pd.DataFrame(data)
        return df

    def _load_company_data(self) -> pd.DataFrame:
        """
        Loads company data from Adam's knowledge graph.

        Returns:
            A pandas DataFrame containing company data.
        """
<<<<<<< HEAD
        try:
            kg = UnifiedKnowledgeGraph()
            ticker = self.config.get("ticker", "AAPL")

            # Find company node
            company_node = None
            company_data_from_kg = None

            # Search by ticker in node attributes
            for node, attrs in kg.graph.nodes(data=True):
                if attrs.get("ticker") == ticker:
                    company_node = node
                    company_data_from_kg = attrs
                    break

            if company_data_from_kg:
                logger.info(f"Found company data for {ticker} in Knowledge Graph.")
                financials = company_data_from_kg.get("financials", {})

                # Extract scalars
                market_cap = financials.get("market_cap", 1000000000)
                pe_ratio = financials.get("pe_ratio", 20)

                # Estimate base Net Income
                estimated_net_income = market_cap / pe_ratio if pe_ratio else market_cap * 0.05

                # Estimate base Revenue (assuming 15% net margin)
                estimated_revenue = estimated_net_income / 0.15

                # Generate synthetic time series (10 periods)
                revenues = []
                net_incomes = []

                current_rev = estimated_revenue * 0.6 # Start lower to simulate growth
                current_ni = estimated_net_income * 0.6

                for _ in range(10):
                    # Add growth and noise
                    growth = random.uniform(0.02, 0.08)
                    noise = random.uniform(0.95, 1.05)

                    current_rev = current_rev * (1 + growth) * noise
                    current_ni = current_rev * 0.15 * random.uniform(0.9, 1.1) # Fluctuate margin

                    revenues.append(current_rev)
                    net_incomes.append(current_ni)

                data = {
                    'revenue': revenues,
                    'net_income': net_incomes
                }
                return pd.DataFrame(data)

            else:
                logger.warning(f"Company {ticker} not found in Knowledge Graph. Using placeholder data.")

        except Exception as e:
            logger.error(f"Error accessing Knowledge Graph: {e}. Using placeholder data.")

        # Fallback to placeholder data
=======
        # TODO: Implement data retrieval from knowledge graph using API calls
        # Placeholder company data (replace with actual data)
        # Expanded to include data necessary for financial ratio calculations
>>>>>>> 9c7907e8
        data = {
            'revenue': [1000000, 1100000, 1200000, 1300000, 1400000, 1500000, 1600000, 1700000, 1800000, 1900000],
            'net_income': [100000, 110000, 120000, 130000, 140000, 150000, 160000, 170000, 180000, 190000],
            'total_assets': [5000000, 5200000, 5500000, 5800000, 6000000, 6200000, 6500000, 6800000, 7000000, 7200000],
            'shareholders_equity': [2000000, 2100000, 2200000, 2300000, 2400000, 2500000, 2600000, 2700000, 2800000, 2900000],
            'total_liabilities': [3000000, 3100000, 3300000, 3500000, 3600000, 3700000, 3900000, 4100000, 4200000, 4300000],
            'current_assets': [1000000, 1050000, 1100000, 1150000, 1200000, 1250000, 1300000, 1350000, 1400000, 1450000],
            'current_liabilities': [500000, 520000, 550000, 580000, 600000, 620000, 650000, 680000, 700000, 720000],
            'inventory': [200000, 210000, 220000, 230000, 240000, 250000, 260000, 270000, 280000, 290000],
            'total_debt': [1500000, 1550000, 1600000, 1650000, 1700000, 1750000, 1800000, 1850000, 1900000, 1950000]
        }
        df = pd.DataFrame(data)
        return df

    def _detect_outliers_zscore(self, data: pd.Series, threshold: float = 3) -> List[int]:
        """
        Detects outliers using the z-score method.

        Args:
            data: A pandas Series containing the data.
            threshold: The z-score threshold for outlier detection.

        Returns:
            A list of indices of the outliers.
        """
        z_scores = np.abs(stats.zscore(data))
        outliers = np.where(z_scores > threshold)[0]
        return outliers.tolist()

    def _detect_outliers_isolation_forest(self, data: pd.DataFrame, contamination: float = 0.1) -> List[int]:
        """
        Detects outliers using Isolation Forest.

        Args:
            data: A pandas DataFrame containing the data.
            contamination: The proportion of outliers in the data set.

        Returns:
            A list of indices of the outliers.
        """
        model = IsolationForest(contamination=contamination)
        model.fit(data)
        predictions = model.predict(data)
        outliers = np.where(predictions == -1)[0]
        return outliers.tolist()

    def _detect_outliers_lof(self, data: pd.DataFrame, n_neighbors: int = 20) -> List[int]:
        """
        Detects outliers using Local Outlier Factor (LOF).

        Args:
            data: A pandas DataFrame containing the data.
            n_neighbors: Number of neighbors to use by default for kneighbors queries.

        Returns:
            A list of indices of the outliers.
        """
        model = LocalOutlierFactor(n_neighbors=n_neighbors)
        predictions = model.fit_predict(data)
        outliers = np.where(predictions == -1)[0]
        return outliers.tolist()

    def _detect_outliers_one_class_svm(self, data: pd.DataFrame, nu: float = 0.1) -> List[int]:
        """
        Detects outliers using One-Class SVM.

        Args:
            data: A pandas DataFrame containing the data.
            nu: An upper bound on the fraction of training errors and a lower bound of the fraction of support vectors.

        Returns:
            A list of indices of the outliers.
        """
        model = OneClassSVM(nu=nu)
        model.fit(data)
        predictions = model.predict(data)
        outliers = np.where(predictions == -1)[0]
        return outliers.tolist()

    def _detect_anomalies_clustering(self, data: pd.DataFrame, n_clusters: int = 5) -> List[int]:
        """
        Detects anomalies using KMeans clustering.

        Args:
            data: A pandas DataFrame containing the data.
            n_clusters: The number of clusters to form as well as the number of centroids to generate.

        Returns:
            A list of indices of the outliers.
        """
        model = KMeans(n_clusters=n_clusters, n_init=10)
        model.fit(data)
        distances = model.transform(data)
        min_distances = np.min(distances, axis=1)
        threshold = np.percentile(min_distances, 95)
        outliers = np.where(min_distances > threshold)[0]
        return outliers.tolist()

    def _detect_anomalies_time_series(self, data: pd.Series) -> List[int]:
        """
        Detects anomalies in time series data using decomposition and ARIMA modeling.

        Args:
            data: A pandas Series containing the time series data.

        Returns:
            A list of indices of the outliers.
        """
        # Assuming a period of 12, common for monthly financial data.
        # This might need to be adjusted based on the data's frequency.
        period = 12
        if len(data) < 2 * period:
            # Not enough data to perform seasonal decomposition
            return []
        
        try:
            # Time series decomposition
            decomposition = seasonal_decompose(data, model='additive', period=period)
            residual = decomposition.resid.dropna()

            if len(residual) < 10: # Not enough residuals to fit a model
                return []

            # Fit ARIMA model on the residuals
            # Using order=(5,0,0) as residuals should be stationary
            model = ARIMA(residual, order=(5, 0, 0))
            model_fit = model.fit()

            # Get model residuals
            model_residuals = model_fit.resid
            
            # Define a threshold for outlier detection (3 standard deviations)
            threshold = 3 * np.std(model_residuals)
            
            # Identify outliers
            outlier_indices = np.where(np.abs(model_residuals) > threshold)[0]

            # Map back to original data indices
            original_indices = residual.index[outlier_indices].tolist()

            return original_indices
        except Exception:
            # Handle cases where the model fails to converge or other errors.
            # In a real application, this should be logged.
            return []

    def _get_financial_ratios(self, company_data: pd.DataFrame) -> pd.DataFrame:
        """
        Calculates financial ratios from company data.

        Args:
            company_data: A pandas DataFrame containing company data.

        Returns:
            A pandas DataFrame with calculated financial ratios.
        """
        ratios = pd.DataFrame(index=company_data.index)

        # 1. Profitability Ratios
        if 'net_income' in company_data.columns and 'revenue' in company_data.columns:
            ratios['net_profit_margin'] = company_data['net_income'] / company_data['revenue']

        if 'net_income' in company_data.columns and 'total_assets' in company_data.columns:
            ratios['return_on_assets'] = company_data['net_income'] / company_data['total_assets']

        if 'net_income' in company_data.columns and 'shareholders_equity' in company_data.columns:
            ratios['return_on_equity'] = company_data['net_income'] / company_data['shareholders_equity']

        # 2. Liquidity Ratios
        if 'current_assets' in company_data.columns and 'current_liabilities' in company_data.columns:
            ratios['current_ratio'] = company_data['current_assets'] / company_data['current_liabilities']

        if 'current_assets' in company_data.columns and 'inventory' in company_data.columns and 'current_liabilities' in company_data.columns:
            ratios['quick_ratio'] = (company_data['current_assets'] - company_data['inventory']) / company_data['current_liabilities']

        # 3. Solvency/Leverage Ratios
        if 'total_debt' in company_data.columns and 'shareholders_equity' in company_data.columns:
            ratios['debt_to_equity'] = company_data['total_debt'] / company_data['shareholders_equity']
        elif 'total_liabilities' in company_data.columns and 'shareholders_equity' in company_data.columns:
             ratios['debt_to_equity'] = company_data['total_liabilities'] / company_data['shareholders_equity']

        if 'total_debt' in company_data.columns and 'total_assets' in company_data.columns:
            ratios['debt_to_assets'] = company_data['total_debt'] / company_data['total_assets']

        # Replace infinite values with NaN
        ratios.replace([np.inf, -np.inf], np.nan, inplace=True)

        return ratios

    def _explain_anomaly(self, anomaly: Dict, data: pd.DataFrame) -> str:
        """
        Provides an explanation for a detected anomaly using XAI techniques.

        Args:
            anomaly: A dictionary representing the detected anomaly.
            data: A pandas DataFrame containing the relevant data.

        Returns:
            A string explaining the anomaly.
        """
        # TODO: Implement XAI explanations using LIME, SHAP, or other techniques
        # explanation = ...
        # return explanation
        pass  # Placeholder for future implementation

    def detect_market_anomalies(self) -> List[Dict]:
        """
        Detects anomalies in market data using various techniques.

        Returns:
            A list of dictionaries, where each dictionary represents a detected anomaly.
        """
        anomalies = []

        # Z-score outlier detection for stock prices
        outliers_zscore_price = self._detect_outliers_zscore(self.market_data['stock_price'])
        for outlier_index in outliers_zscore_price:
            anomaly = {
                'type': 'stock_price_outlier',
                'value': self.market_data['stock_price'].iloc[outlier_index],
                'method': 'z-score',
                'message': f"Unusual stock price movement detected: {self.market_data['stock_price'].iloc[outlier_index]}"
            }
            anomalies.append(anomaly)

        # Isolation Forest anomaly detection for trading volume
        outliers_isolation_forest_volume = self._detect_outliers_isolation_forest(self.market_data[['trading_volume']])
        for outlier_index in outliers_isolation_forest_volume:
            anomaly = {
                'type': 'trading_volume_anomaly',
                'value': self.market_data['trading_volume'].iloc[outlier_index],
                'method': 'isolation_forest',
                'message': f"Unusual trading volume detected: {self.market_data['trading_volume'].iloc[outlier_index]}"
            }
            anomalies.append(anomaly)

        # Scale data for multivariate outlier detection
        scaled_market_data = self.scaler.fit_transform(self.market_data)

        # LOF anomaly detection
        outliers_lof = self._detect_outliers_lof(scaled_market_data)
        for outlier_index in outliers_lof:
            anomaly = {
                'type': 'market_data_anomaly',
                'stock_price': self.market_data['stock_price'].iloc[outlier_index],
                'trading_volume': self.market_data['trading_volume'].iloc[outlier_index],
                'method': 'LOF',
                'message': f"Unusual market activity detected (LOF): price={self.market_data['stock_price'].iloc[outlier_index]}, volume={self.market_data['trading_volume'].iloc[outlier_index]}"
            }
            anomalies.append(anomaly)

        # One-Class SVM anomaly detection
        outliers_svm = self._detect_outliers_one_class_svm(scaled_market_data)
        for outlier_index in outliers_svm:
            anomaly = {
                'type': 'market_data_anomaly',
                'stock_price': self.market_data['stock_price'].iloc[outlier_index],
                'trading_volume': self.market_data['trading_volume'].iloc[outlier_index],
                'method': 'One-Class SVM',
                'message': f"Unusual market activity detected (SVM): price={self.market_data['stock_price'].iloc[outlier_index]}, volume={self.market_data['trading_volume'].iloc[outlier_index]}"
            }
            anomalies.append(anomaly)

        # Clustering-based anomaly detection
        outliers_clustering = self._detect_anomalies_clustering(scaled_market_data)
        for outlier_index in outliers_clustering:
            anomaly = {
                'type': 'market_data_anomaly',
                'stock_price': self.market_data['stock_price'].iloc[outlier_index],
                'trading_volume': self.market_data['trading_volume'].iloc[outlier_index],
                'method': 'Clustering (KMeans)',
                'message': f"Unusual market activity detected (Clustering): price={self.market_data['stock_price'].iloc[outlier_index]}, volume={self.market_data['trading_volume'].iloc[outlier_index]}"
            }
            anomalies.append(anomaly)

        # Time series anomaly detection for stock price
        outliers_time_series = self._detect_anomalies_time_series(self.market_data['stock_price'])
        for outlier_index in outliers_time_series:
            anomaly = {
                'type': 'stock_price_anomaly',
                'value': self.market_data['stock_price'].iloc[outlier_index],
                'method': 'Time Series (ARIMA)',
                'message': f"Unusual stock price trend detected (Time Series): {self.market_data['stock_price'].iloc[outlier_index]}"
            }
            anomalies.append(anomaly)


        return anomalies

    def detect_company_anomalies(self) -> List[Dict]:
        """
        Detects anomalies in company data using various techniques.

        Returns:
            A list of dictionaries, where each dictionary represents a detected anomaly.
        """
        anomalies = []

        # Z-score outlier detection for revenue
        if 'revenue' in self.company_data.columns:
            outliers_zscore_revenue = self._detect_outliers_zscore(self.company_data['revenue'], threshold=2)
            for outlier_index in outliers_zscore_revenue:
                anomaly = {
                    'type': 'revenue_outlier',
                    'value': self.company_data['revenue'].iloc[outlier_index],
                    'method': 'z-score',
                    'message': f"Unusual revenue value detected: {self.company_data['revenue'].iloc[outlier_index]}"
                }
                anomalies.append(anomaly)

        # Financial Ratio Analysis
        ratios = self._get_financial_ratios(self.company_data)

        # Analyze each ratio for outliers
        for col in ratios.columns:
            if ratios[col].notna().any(): # Check if ratio has valid data
                # Use a slightly looser threshold for ratios as they can fluctuate
                outlier_indices = self._detect_outliers_zscore(ratios[col].dropna(), threshold=2.5)

                # Because we dropped NaNs, indices match the Series, but we need to map back to DataFrame index
                valid_indices = ratios[col].dropna().index

                for idx in outlier_indices:
                    original_idx = valid_indices[idx]
                    anomaly = {
                        'type': f'{col}_anomaly',
                        'value': ratios[col].loc[original_idx],
                        'method': 'ratio_z_score',
                        'message': f"Unusual {col} detected: {ratios[col].loc[original_idx]:.4f}"
                    }
                    anomalies.append(anomaly)

        return anomalies

    async def run(self):
        """
        Runs the AnomalyDetectionAgent to detect anomalies in market and company data.
        """
        market_anomalies = self.detect_market_anomalies()
        company_anomalies = self.detect_company_anomalies()

        # TODO: Generate alerts and reports for detected anomalies
        # TODO: Integrate with other agents and the knowledge base
        # TODO: Implement continuous learning and adaptation
        # ...

# Example usage
if __name__ == "__main__":
    config = {}  # Load configuration
    agent = AnomalyDetectionAgent(config)
    # asyncio.run(agent.run())  # Use asyncio.run if you have asynchronous tasks
    agent.run()<|MERGE_RESOLUTION|>--- conflicted
+++ resolved
@@ -75,7 +75,6 @@
         Returns:
             A pandas DataFrame containing company data.
         """
-<<<<<<< HEAD
         try:
             kg = UnifiedKnowledgeGraph()
             ticker = self.config.get("ticker", "AAPL")
@@ -136,11 +135,9 @@
             logger.error(f"Error accessing Knowledge Graph: {e}. Using placeholder data.")
 
         # Fallback to placeholder data
-=======
         # TODO: Implement data retrieval from knowledge graph using API calls
         # Placeholder company data (replace with actual data)
         # Expanded to include data necessary for financial ratio calculations
->>>>>>> 9c7907e8
         data = {
             'revenue': [1000000, 1100000, 1200000, 1300000, 1400000, 1500000, 1600000, 1700000, 1800000, 1900000],
             'net_income': [100000, 110000, 120000, 130000, 140000, 150000, 160000, 170000, 180000, 190000],
