--- conflicted
+++ resolved
@@ -45,15 +45,11 @@
             "ResultAggregationAgent": self.mock_result_agent,
         }.get(x)
 
-<<<<<<< HEAD
     @patch('core.utils.config_utils.load_config')
     @patch('core.system.agent_orchestrator.AgentOrchestrator')
     def test_process_input_risk_query(self, mock_orchestrator, mock_config):
         mock_config.return_value = self.mock_config
         loop = InteractionLoop(config=self.mock_config, knowledge_base = self.mock_kb) #Pass Knowledge Base
-=======
-        loop = InteractionLoop(config=self.mock_config, knowledge_base = self.mock_kb)
->>>>>>> 23424f40
 
         self.mock_query_agent.execute.return_value = ["DataRetrievalAgent"]
         self.mock_data_agent.execute.return_value = "low"
@@ -68,13 +64,8 @@
         self.mock_result_agent.execute.assert_called_once_with(["low"])
 
     @patch('core.utils.config_utils.load_config')
-<<<<<<< HEAD
     @patch('core.system.agent_orchestrator.AgentOrchestrator')
     def test_process_input_kb_query(self, mock_orchestrator, mock_config):
-=======
-    @patch('core.system.interaction_loop.AgentOrchestrator')
-    def test_process_input_kb_query(self, mock_orchestrator_cls, mock_config):
->>>>>>> 23424f40
         mock_config.return_value = self.mock_config
         mock_orchestrator_instance = mock_orchestrator_cls.return_value
         mock_orchestrator_instance.get_agent.side_effect = lambda x: {
@@ -95,13 +86,8 @@
         self.mock_result_agent.execute.assert_called_once_with(["Positive"])
 
     @patch('core.utils.config_utils.load_config')
-<<<<<<< HEAD
     @patch('core.system.agent_orchestrator.AgentOrchestrator')
     def test_process_input_updatekb(self, mock_orchestrator, mock_config):
-=======
-    @patch('core.system.interaction_loop.AgentOrchestrator')
-    def test_process_input_updatekb(self, mock_orchestrator_cls, mock_config):
->>>>>>> 23424f40
         mock_config.return_value = self.mock_config
         mock_orchestrator_instance = mock_orchestrator_cls.return_value
         mock_orchestrator_instance.get_agent.side_effect = lambda x: {
@@ -132,13 +118,8 @@
         pass
 
     @patch('core.utils.config_utils.load_config')
-<<<<<<< HEAD
     @patch('core.system.agent_orchestrator.AgentOrchestrator')
     def test_process_input_invalid_command(self, mock_orchestrator, mock_config):
-=======
-    @patch('core.system.interaction_loop.AgentOrchestrator')
-    def test_process_input_invalid_command(self, mock_orchestrator_cls, mock_config):
->>>>>>> 23424f40
         mock_config.return_value = self.mock_config
         mock_orchestrator_instance = mock_orchestrator_cls.return_value
         mock_orchestrator_instance.get_agent.return_value = self.mock_query_agent
@@ -152,13 +133,8 @@
         self.mock_query_agent.execute.assert_called_once_with("invalid command")
 
     @patch('core.utils.config_utils.load_config')
-<<<<<<< HEAD
     @patch('core.system.agent_orchestrator.AgentOrchestrator')
     def test_process_input_agent_not_found(self, mock_orchestrator, mock_config):
-=======
-    @patch('core.system.interaction_loop.AgentOrchestrator')
-    def test_process_input_agent_not_found(self, mock_orchestrator_cls, mock_config):
->>>>>>> 23424f40
         mock_config.return_value = self.mock_config
         mock_orchestrator_instance = mock_orchestrator_cls.return_value
         mock_orchestrator_instance.get_agent.side_effect = lambda x: {
@@ -173,13 +149,8 @@
         self.assertEqual(context.exception.code, 102)
 
     @patch('core.utils.config_utils.load_config')
-<<<<<<< HEAD
     @patch('core.system.agent_orchestrator.AgentOrchestrator')
     def test_process_input_data_not_found(self, mock_orchestrator, mock_config):
-=======
-    @patch('core.system.interaction_loop.AgentOrchestrator')
-    def test_process_input_data_not_found(self, mock_orchestrator_cls, mock_config):
->>>>>>> 23424f40
         mock_config.return_value = self.mock_config
         mock_orchestrator_instance = mock_orchestrator_cls.return_value
         mock_orchestrator_instance.get_agent.return_value = self.mock_query_agent
@@ -200,13 +171,8 @@
         self.assertEqual(context.exception.code, 101)
 
     @patch('core.utils.config_utils.load_config')
-<<<<<<< HEAD
     @patch('core.system.agent_orchestrator.AgentOrchestrator')
     def test_process_input_multiple_agents(self, mock_orchestrator, mock_config):
-=======
-    @patch('core.system.interaction_loop.AgentOrchestrator')
-    def test_process_input_multiple_agents(self, mock_orchestrator_cls, mock_config):
->>>>>>> 23424f40
         mock_config.return_value = self.mock_config
         mock_orchestrator_instance = mock_orchestrator_cls.return_value
 
