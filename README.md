--- conflicted
+++ resolved
@@ -3,9 +3,69 @@
 > **Current Status:** Transitioning from v22.0 "Monolithic Simulation" to v23.0 "Adaptive Hive".
 > **Focus:** Vertical Risk Intelligence & Systems Engineering Rigor.
 
-<<<<<<< HEAD
-**[Explore the interactive demo here!](https://adamvangrover.github.io/adam/chatbot-ui/)**
-=======
+
+## Strategic Divergence 2025: The "Adaptive Hive"
+
+Adam v23.0 represents a paradigm shift in financial AI, moving from fragile prompt chains to a **deterministic, stateful, and self-correcting system**.
+
+### Key Differentiators
+
+#### 1. Cyclical Reasoning Graph (The Engine)
+*   **Path A (Vertical AI):**  Instead of a linear "chain-of-thought", Adam v23.0 uses a `LangGraph` state machine.
+*   **Process:** Analyst Node -> Reviewer Node (Critique) -> Refinement Node (Edit) -> Loop.
+*   **Outcome:** Self-correcting analysis that doesn't hallucinate definitions.
+*   **Location:** `core/v23_graph_engine/cyclical_reasoning_graph.py`
+
+#### 2. Enterprise-Grade Data Room (MCP Integration)
+*   **Connectivity:** Implements the **Model Context Protocol (MCP)** to securely connect LLMs to local data.
+*   **Smart Routing:**
+    *   **XBRL Path:** Precision extraction for SEC 10-Ks.
+    *   **Vision Path:** VLM-based extraction for PDFs and charts.
+*   **Location:** `core/vertical_risk_agent/tools/mcp_server/server.py`
+
+#### 3. Neuro-Symbolic Planner (The Brain)
+*   **Path B (Systems Engineering):** Decomposes high-level questions ("Is this company solvent?") into atomic, verifiable sub-goals.
+*   **Logic:** Uses knowledge graph traversal (FIBO/PROV-O) to "discover" a reasoning path before executing it.
+*   **Location:** `core/v23_graph_engine/neuro_symbolic_planner.py`
+
+---
+
+## Getting Started (v23.0)
+
+### Prerequisites
+*   Python 3.10+
+*   `langgraph`, `mcp-python-sdk` (mocked if missing), `pydantic`
+
+### Running the Evaluation Benchmark
+Verify the agent's performance against the "Golden Set":
+
+```bash
+python evals/run_benchmarks.py
+```
+
+### Running the MCP Server
+Start the financial data room server:
+
+```bash
+python core/vertical_risk_agent/tools/mcp_server/server.py
+```
+
+---
+
+## Legacy Documentation (v21.0 - v22.0)
+
+For historical context on the monolithic architecture, refer to:
+*   [Adam v21.0 README](./docs/ui_archive_v1/README_v21.md) (Archived)
+*   [v22.0 Implementation Plan](./docs/adam_v22_technical_migration_plan.md)
+
+## Contributing
+
+We are strictly following **Path A** (Vertical Risk) and **Path B** (Systems Engineering).
+*   **Rule 1:** All agents must be typed (`Pydantic`).
+*   **Rule 2:** All network calls must be `async`.
+*   **Rule 3:** No linear prompt chains; use Graphs.
+
+
 ```
 adam/
 └── README.md
@@ -182,72 +242,7 @@
       * The Adam v21.0 newsletter includes market commentary, investment ideas, risk assessments, and other relevant information for investors. It is generated automatically based on the latest analysis and insights from the system, and can be customized to suit individual preferences and interests.
 
 ### Technical
->>>>>>> 49d3a18f
-
-## Strategic Divergence 2025: The "Adaptive Hive"
-
-Adam v23.0 represents a paradigm shift in financial AI, moving from fragile prompt chains to a **deterministic, stateful, and self-correcting system**.
-
-### Key Differentiators
-
-#### 1. Cyclical Reasoning Graph (The Engine)
-*   **Path A (Vertical AI):**  Instead of a linear "chain-of-thought", Adam v23.0 uses a `LangGraph` state machine.
-*   **Process:** Analyst Node -> Reviewer Node (Critique) -> Refinement Node (Edit) -> Loop.
-*   **Outcome:** Self-correcting analysis that doesn't hallucinate definitions.
-*   **Location:** `core/v23_graph_engine/cyclical_reasoning_graph.py`
-
-#### 2. Enterprise-Grade Data Room (MCP Integration)
-*   **Connectivity:** Implements the **Model Context Protocol (MCP)** to securely connect LLMs to local data.
-*   **Smart Routing:**
-    *   **XBRL Path:** Precision extraction for SEC 10-Ks.
-    *   **Vision Path:** VLM-based extraction for PDFs and charts.
-*   **Location:** `core/vertical_risk_agent/tools/mcp_server/server.py`
-
-#### 3. Neuro-Symbolic Planner (The Brain)
-*   **Path B (Systems Engineering):** Decomposes high-level questions ("Is this company solvent?") into atomic, verifiable sub-goals.
-*   **Logic:** Uses knowledge graph traversal (FIBO/PROV-O) to "discover" a reasoning path before executing it.
-*   **Location:** `core/v23_graph_engine/neuro_symbolic_planner.py`
-
----
-
-## Getting Started (v23.0)
-
-### Prerequisites
-*   Python 3.10+
-*   `langgraph`, `mcp-python-sdk` (mocked if missing), `pydantic`
-
-### Running the Evaluation Benchmark
-Verify the agent's performance against the "Golden Set":
-
-```bash
-python evals/run_benchmarks.py
-```
-
-### Running the MCP Server
-Start the financial data room server:
-
-```bash
-python core/vertical_risk_agent/tools/mcp_server/server.py
-```
-
----
-
-## Legacy Documentation (v21.0 - v22.0)
-
-For historical context on the monolithic architecture, refer to:
-*   [Adam v21.0 README](./docs/ui_archive_v1/README_v21.md) (Archived)
-*   [v22.0 Implementation Plan](./docs/adam_v22_technical_migration_plan.md)
-
-## Contributing
-
-We are strictly following **Path A** (Vertical Risk) and **Path B** (Systems Engineering).
-*   **Rule 1:** All agents must be typed (`Pydantic`).
-*   **Rule 2:** All network calls must be `async`.
-*   **Rule 3:** No linear prompt chains; use Graphs.
-
-<<<<<<< HEAD
+
 See [CONTRIBUTING.md](./CONTRIBUTING.md) for details.
-=======
+
 We hope this comprehensive README provides a solid foundation for understanding and utilizing the power of Adam v21.0. As you explore its features and capabilities, you'll discover new ways to enhance your financial analysis and decision-making processes.
-We hope this comprehensive README provides a solid foundation for understanding and utilizing the power of Adam v21.0. As you explore its features and capabilities, you'll discover new ways to enhance your financial analysis and decision-making processes.
->>>>>>> 49d3a18f
