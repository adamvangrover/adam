--- conflicted
+++ resolved
@@ -74,17 +74,7 @@
 
       {/* Global Search */}
       <div style={{ flexGrow: 1, maxWidth: '600px', margin: '0 40px', position: 'relative' }}>
-<<<<<<< HEAD
         <span aria-hidden="true" style={{ position: 'absolute', left: '10px', top: '50%', transform: 'translateY(-50%)', color: '#444' }}>🔍</span>
-=======
-        <span
-          style={{ position: 'absolute', left: '10px', top: '50%', transform: 'translateY(-50%)', color: '#444' }}
-          role="img"
-          aria-label="Search icon"
-        >
-          🔍
-        </span>
->>>>>>> e1a2ce6b
         <input
           ref={searchInputRef}
           type="text"
@@ -107,10 +97,7 @@
         <button
             onClick={toggleMode}
             aria-label={`Switch to ${mode === 'LIVE' ? 'Archive' : 'Live'} Mode`}
-<<<<<<< HEAD
             className="hover:opacity-80 focus:ring-2 focus:ring-cyan-500 outline-none"
-=======
->>>>>>> e1a2ce6b
             style={{
                 cursor: 'pointer', display: 'flex', alignItems: 'center', gap: '10px',
                 padding: '5px 10px', border: '1px solid #333', borderRadius: '4px',
@@ -133,17 +120,10 @@
 
         {/* Archive Link */}
          <a
-<<<<<<< HEAD
             href="/showcase/index.html"
             style={{ color: '#666', fontSize: '1.2rem', textDecoration: 'none' }}
             title="Static Showcase"
             aria-label="Open Static Showcase"
-=======
-           href="/showcase/index.html"
-           style={{ color: '#666', fontSize: '1.2rem', textDecoration: 'none' }}
-           title="Open Static Showcase"
-           aria-label="Open Static Showcase"
->>>>>>> e1a2ce6b
           >
             📂
           </a>
