from __future__ import annotations
from flask import Flask, jsonify, request
from flask_socketio import SocketIO, emit
from flask_sqlalchemy import SQLAlchemy
from flask_jwt_extended import create_access_token, create_refresh_token, jwt_required, JWTManager, get_jwt_identity, get_jwt
from werkzeug.exceptions import HTTPException
from werkzeug.security import generate_password_hash, check_password_hash
import sys
import os
import json
import asyncio
from datetime import datetime, timezone
from .config import config
from .celery import celery

# ---------------------------------------------------------------------------- #
# Initialize Extensions
# ---------------------------------------------------------------------------- #

db = SQLAlchemy()
socketio = SocketIO()
jwt = JWTManager()
agent_orchestrator = None
meta_orchestrator = None


# ---------------------------------------------------------------------------- #
# Models
# ---------------------------------------------------------------------------- #

class User(db.Model):
    id = db.Column(db.Integer, primary_key=True)
    username = db.Column(db.String(80), unique=True, nullable=False)
    password_hash = db.Column(db.String(128))
    role = db.Column(db.String(80), nullable=False, default='user')

    def set_password(self, password):
        self.password_hash = generate_password_hash(password)

    def check_password(self, password):
        return check_password_hash(self.password_hash, password)

    def __repr__(self):
        return f'<User {self.username}>'

class Portfolio(db.Model):
    id = db.Column(db.Integer, primary_key=True)
    name = db.Column(db.String(120), nullable=False)
    user_id = db.Column(db.Integer, db.ForeignKey('user.id'), nullable=False)
    user = db.relationship('User', backref=db.backref('portfolios', lazy=True))
    assets = db.relationship('PortfolioAsset', backref='portfolio', lazy=True, cascade="all, delete-orphan")

    def __repr__(self):
        return f'<Portfolio {self.name}>'

class PortfolioAsset(db.Model):
    id = db.Column(db.Integer, primary_key=True)
    portfolio_id = db.Column(db.Integer, db.ForeignKey('portfolio.id'), nullable=False)
    symbol = db.Column(db.String(20), nullable=False)
    quantity = db.Column(db.Float, nullable=False)
    purchase_price = db.Column(db.Float, nullable=False)

    def __repr__(self):
        return f'<PortfolioAsset {self.symbol}>'

class SimulationResult(db.Model):
    id = db.Column(db.Integer, primary_key=True)
    task_id = db.Column(db.String(36), unique=True, nullable=False)
    simulation_name = db.Column(db.String(120), nullable=False)
    result = db.Column(db.Text, nullable=True)
    user_id = db.Column(db.Integer, db.ForeignKey('user.id'), nullable=False)
    user = db.relationship('User', backref=db.backref('simulation_results', lazy=True))


    def __repr__(self):
        return f'<SimulationResult {self.simulation_name}>'

class TokenBlocklist(db.Model):
    id = db.Column(db.Integer, primary_key=True)
    jti = db.Column(db.String(36), nullable=False, index=True)
    created_at = db.Column(db.DateTime, nullable=False)

# ---------------------------------------------------------------------------- #
# Application Factory
# ---------------------------------------------------------------------------- #

def create_app(config_name='default'):
    """
    Application factory.
    """
    global agent_orchestrator
    global meta_orchestrator

    app = Flask(__name__)
    app.config.from_object(config[config_name])
    config[config_name].init_app(app)

    # Initialize extensions
    db.init_app(app)
    socketio.init_app(app, cors_allowed_origins="*")
    jwt.init_app(app)

    # Configure Celery
    celery.conf.update(app.config)

    class ContextTask(celery.Task):
        def __call__(self, *args, **kwargs):
            with app.app_context():
                return self.run(*args, **kwargs)

    celery.Task = ContextTask


    # Initialize the core components
    global meta_orchestrator
    if app.config['CORE_INTEGRATION']:
        sys.path.append(os.path.dirname(os.path.dirname(os.path.dirname(os.path.abspath(__file__)))))
<<<<<<< HEAD
        from core.utils.config_utils import load_app_config
        from core.system.agent_orchestrator import AgentOrchestrator
        from core.system.knowledge_base import KnowledgeBase
        from core.system.data_manager import DataManager
        from core.engine.meta_orchestrator import MetaOrchestrator

        core_config = load_app_config()
        knowledge_base = KnowledgeBase(core_config)
        data_manager = DataManager(core_config)
        agent_orchestrator = AgentOrchestrator(core_config, knowledge_base, data_manager)
        meta_orchestrator = MetaOrchestrator(legacy_orchestrator=agent_orchestrator)
=======
        try:
            from core.system.agent_orchestrator import AgentOrchestrator
            from core.engine.meta_orchestrator import MetaOrchestrator

            # Initialize Legacy Orchestrator
            agent_orchestrator = AgentOrchestrator()

            # Initialize Meta Orchestrator (v23 Brain)
            meta_orchestrator = MetaOrchestrator(legacy_orchestrator=agent_orchestrator)
            print("Adam v23 Core Integration Initialized.")

        except Exception as e:
            print(f"Failed to initialize Core Integration: {e}")
            agent_orchestrator = None
            meta_orchestrator = None
>>>>>>> 081cefc7

    # ---------------------------------------------------------------------------- #
    # API Endpoints
    # ---------------------------------------------------------------------------- #

    @app.route('/api/hello')
    def hello_world():
        return 'Hello, World!'

<<<<<<< HEAD
    @app.route('/api/v23/analyze', methods=['POST'])
    def run_v23_analysis():
        data = request.get_json()
        query = data.get('query')
        if not query:
             return jsonify({'error': 'No query provided'}), 400

        if app.config['CORE_INTEGRATION'] and meta_orchestrator:
             import asyncio
             try:
                 # Ensure we have an event loop
                 try:
                     loop = asyncio.get_event_loop()
                 except RuntimeError:
                     loop = asyncio.new_event_loop()
                     asyncio.set_event_loop(loop)

                 if loop.is_running():
                      # If we are already in a loop (e.g. uvicorn/hypercorn), handle differently
                      # But Flask dev server is threaded.
                      future = asyncio.run_coroutine_threadsafe(meta_orchestrator.route_request(query), loop)
                      result = future.result()
                 else:
                      result = loop.run_until_complete(meta_orchestrator.route_request(query))

                 return jsonify(result)
             except Exception as e:
                 return jsonify({'error': str(e)}), 500
        else:
             return jsonify({'status': 'Mock Result', 'analysis': 'Core not integrated or MetaOrchestrator not ready.'})
=======
    @app.route('/api/adaptive/query', methods=['POST'])
    async def adaptive_query():
        """
        Routes a query through the v23 MetaOrchestrator.
        """
        if not app.config['CORE_INTEGRATION'] or not meta_orchestrator:
             return jsonify({'error': 'Adaptive System Core not initialized'}), 503

        data = request.get_json()
        query = data.get('query')
        context = data.get('context', {})

        if not query:
            return jsonify({'error': 'Query is required'}), 400

        try:
            # Execute async route
            result = await meta_orchestrator.route_request(query, context)

            # If the result is a Pydantic model (like HyperDimensionalKnowledgeGraph), dump it
            if hasattr(result, 'model_dump'):
                return jsonify(result.model_dump(by_alias=True))

            return jsonify(result)
        except Exception as e:
            return jsonify({'error': str(e)}), 500
>>>>>>> 081cefc7

    # ---------------------------------------------------------------------------- #
    # Agent Endpoints
    # ---------------------------------------------------------------------------- #

    @app.route('/api/agents')
    def get_agents():
        """
        Returns a list of available agents from the configuration.
        """
        if app.config['CORE_INTEGRATION']:
            from core.utils.config_utils import load_app_config
            core_config = load_app_config()
            agents = core_config.get('agents', {})
            agent_names = list(agents.keys())
            return jsonify(agent_names)
        else:
            return jsonify([])


    @app.route('/api/agents/<agent_name>/invoke', methods=['POST'])
    def invoke_agent(agent_name):
        """
        Invokes a specific agent with the given arguments.
        """
        data = request.get_json()
        if agent_orchestrator:
            result = agent_orchestrator.execute_agent(agent_name, data)
            return jsonify(result)
        return jsonify({'error': 'Agent Orchestrator not initialized'}), 503

    @app.route('/api/agents/<agent_name>/schema')
    def get_agent_schema(agent_name):
        """
        Returns the input schema for a specified agent.
        """
        if app.config['CORE_INTEGRATION']:
            from core.utils.config_utils import load_app_config
            core_config = load_app_config()
            agents = core_config.get('agents', {})
            agent_config = agents.get(agent_name)
            if agent_config and 'input_schema' in agent_config:
                return jsonify(agent_config['input_schema'])
            else:
                return jsonify({}) # Return empty schema if not found
        else:
            return jsonify({})

    # ---------------------------------------------------------------------------- #
    # Auth Endpoints
    # ---------------------------------------------------------------------------- #

    @app.route('/api/register', methods=['POST'])
    def register():
        data = request.get_json()
        username = data.get('username')
        password = data.get('password')
        if User.query.filter_by(username=username).first():
            return jsonify({'error': 'User already exists'}), 400

        new_user = User(username=username)
        new_user.set_password(password)
        db.session.add(new_user)
        db.session.commit()
        return jsonify({'message': 'User created successfully'}), 201


    @jwt.token_in_blocklist_loader
    def check_if_token_revoked(jwt_header, jwt_payload):
        jti = jwt_payload["jti"]
        token = db.session.query(TokenBlocklist.id).filter_by(jti=jti).scalar()
        return token is not None

    @app.route('/api/login', methods=['POST'])
    def login():
        """
        Login endpoint.
        """
        data = request.get_json()
        username = data.get('username')
        password = data.get('password')
        user = User.query.filter_by(username=username).first()
        if user and user.check_password(password):
            access_token = create_access_token(identity=str(user.id))
            refresh_token = create_refresh_token(identity=str(user.id))
            return jsonify(access_token=access_token, refresh_token=refresh_token)
        else:
            return jsonify({'error': 'Invalid credentials'}), 401

    @app.route('/api/logout', methods=['POST'])
    @jwt_required()
    def logout():
        jti = get_jwt()['jti']
        now = datetime.now(timezone.utc)
        db.session.add(TokenBlocklist(jti=jti, created_at=now))
        db.session.commit()
        return jsonify(msg="JWT revoked")

    @app.route('/api/refresh', methods=['POST'])
    @jwt_required(refresh=True)
    def refresh():
        identity = get_jwt_identity()
        access_token = create_access_token(identity=identity)
        return jsonify(access_token=access_token)

    # ---------------------------------------------------------------------------- #
    # Data Endpoints
    # ---------------------------------------------------------------------------- #

    @app.route('/api/data/<filename>')
    def get_data(filename):
        """
        Returns the contents of a JSON file from the data directory.
        """
        allowed_files = ['company_data.json', 'knowledge_graph.json']
        if filename not in allowed_files:
            return jsonify({'error': 'File not found'}), 404

        data_dir = os.path.join(os.path.dirname(os.path.dirname(os.path.dirname(os.path.abspath(__file__)))), 'data')
        filepath = os.path.join(data_dir, filename)
        try:
            with open(filepath, 'r') as f:
                data = json.load(f)
                return jsonify(data)
        except FileNotFoundError:
            return jsonify({'error': 'File not found'}), 404
        except Exception as e:
            return jsonify({'error': str(e)}), 500

    # ---------------------------------------------------------------------------- #
    # WebSocket Endpoints
    # ---------------------------------------------------------------------------- #

    @socketio.on('connect')
    def test_connect():
        emit('my response', {'data': 'Connected'})

    @socketio.on('test event')
    def handle_test_event(json):
        print('received json: ' + str(json))
        emit('test response', json)

    # ---------------------------------------------------------------------------- #
    # Celery Tasks
    # ---------------------------------------------------------------------------- #

    @celery.task(bind=True)
    def run_simulation_task(self, simulation_name, user_id):
        """
        Celery task to run a simulation.
        """
        import importlib
        try:
            module = importlib.import_module(f"core.simulations.{simulation_name}")
            simulation_class = getattr(module, simulation_name)
            simulation = simulation_class()
            result = simulation.run()

            # Store the result in the database
            sim_result = SimulationResult(
                task_id=self.request.id,
                simulation_name=simulation_name,
                result=json.dumps(result),
                user_id=user_id
            )
            db.session.add(sim_result)
            db.session.commit()

            socketio.emit('simulation_complete', {'task_id': self.request.id, 'simulation_name': simulation_name})
            return {'status': 'success', 'message': f'Simulation {simulation_name} completed.'}
        except (ImportError, AttributeError):
            return {'status': 'failure', 'message': f'Simulation {simulation_name} not found.'}

    # ---------------------------------------------------------------------------- #
    # Simulation Endpoints
    # ---------------------------------------------------------------------------- #

    @app.route('/api/simulations', methods=['GET'])
    @jwt_required()
    def get_simulations():
        """
        Returns a list of available simulations.
        """
        simulations_dir = os.path.join(os.path.dirname(os.path.dirname(os.path.dirname(os.path.abspath(__file__)))), 'core', 'simulations')
        simulations = [f.replace('.py', '') for f in os.listdir(simulations_dir) if f.endswith('.py') and not f.startswith('__')]
        return jsonify(simulations)

    @app.route('/api/simulations/history', methods=['GET'])
    @jwt_required()
    def get_simulation_history():
        """
        Returns the history of simulations for the current user.
        """
        current_user_id = get_jwt_identity()
        results = SimulationResult.query.filter_by(user_id=current_user_id).order_by(SimulationResult.id.desc()).all()
        return jsonify([{
            'task_id': r.task_id,
            'simulation_name': r.simulation_name,
            'status': run_simulation_task.AsyncResult(r.task_id).state
        } for r in results])


    @app.route('/api/simulations/<simulation_name>', methods=['POST'])
    @jwt_required()
    def run_simulation(simulation_name):
        """
        Runs a specific simulation.
        """
        current_user_id = get_jwt_identity()
        task = run_simulation_task.delay(simulation_name, current_user_id)
        return jsonify({'task_id': task.id})

    # ---------------------------------------------------------------------------- #
    # Knowledge Graph Endpoints
    # ---------------------------------------------------------------------------- #

    @app.route('/api/knowledge_graph')
    def get_knowledge_graph():
        """
        Returns the knowledge graph data from Neo4j.
        Accepts a 'query' parameter to search for a starting node.
        """
        from neo4j import GraphDatabase
        query = request.args.get('query')
        cypher_query = "MATCH (n)-[r]->(m) RETURN n, r, m LIMIT 25"
        params = {}

        if query:
            cypher_query = "MATCH (n)-[r]->(m) WHERE n.name CONTAINS $query RETURN n, r, m LIMIT 100"
            params = {'query': query}


        uri = os.environ.get('NEO4J_URI', 'bolt://neo4j:7687')
        user = os.environ.get('NEO4J_USER', 'neo4j')
        password = os.environ.get('NEO4J_PASSWORD', 'password')
        driver = GraphDatabase.driver(uri, auth=(user, password))
        with driver.session() as session:
            result = session.run(cypher_query, params)
            nodes = {}
            links = []
            for record in result:
                source_node = record["n"]
                target_node = record["m"]

                source_id = source_node.id
                target_id = target_node.id

                if source_id not in nodes:
                    nodes[source_id] = {"id": source_node.get('name'), "labels": list(source_node.labels), "properties": dict(source_node)}
                if target_id not in nodes:
                    nodes[target_id] = {"id": target_node.get('name'), "labels": list(target_node.labels), "properties": dict(target_node)}

                links.append({
                    "source": source_node.get('name'),
                    "target": target_node.get('name'),
                    "type": type(record["r"]).__name__,
                    "properties": dict(record["r"])
                })

            return jsonify({"nodes": list(nodes.values()), "links": links})

    # ---------------------------------------------------------------------------- #
    # Task Endpoints
    # ---------------------------------------------------------------------------- #

    @app.route('/api/tasks/<task_id>')
    def get_task_status(task_id):
        """
        Returns the status of a Celery task.
        """
        task = run_simulation_task.AsyncResult(task_id)
        if task.state == 'PENDING':
            response = {
                'state': task.state,
                'status': 'Pending...'
            }
        elif task.state == 'SUCCESS':
            sim_result = SimulationResult.query.filter_by(task_id=task_id).first()
            if sim_result:
                response = {
                    'state': task.state,
                    'status': 'Completed',
                    'result': json.loads(sim_result.result)
                }
            else:
                response = {
                    'state': 'FAILURE',
                    'status': 'Result not found in database.'
                }
        elif task.state != 'FAILURE':
            response = {
                'state': task.state,
                'status': task.info.get('status', ''),
                'result': task.info.get('result', '')
            }
        else:
            # something went wrong in the background
            response = {
                'state': task.state,
                'status': str(task.info),  # this is the exception raised
            }
        return jsonify(response)

    # ---------------------------------------------------------------------------- #
    # Portfolio Endpoints
    # ---------------------------------------------------------------------------- #

    @app.route('/api/portfolios', methods=['POST'])
    @jwt_required()
    def create_portfolio():
        data = request.get_json()
        if not data or 'name' not in data:
            return jsonify({'error': 'Missing name in request body'}), 400
        current_user_id = get_jwt_identity()
        new_portfolio = Portfolio(name=data['name'], user_id=current_user_id)
        db.session.add(new_portfolio)
        db.session.commit()
        return jsonify({'id': new_portfolio.id, 'name': new_portfolio.name})

    @app.route('/api/portfolios', methods=['GET'])
    @jwt_required()
    def get_portfolios():
        current_user_id = get_jwt_identity()
        portfolios = Portfolio.query.filter_by(user_id=current_user_id).all()
        return jsonify([{'id': p.id, 'name': p.name} for p in portfolios])

    @app.route('/api/portfolios/<int:id>', methods=['GET'])
    @jwt_required()
    def get_portfolio(id):
        current_user_id = get_jwt_identity()
        portfolio = Portfolio.query.filter_by(id=id, user_id=current_user_id).first_or_404()
        assets = [{'id': asset.id, 'symbol': asset.symbol, 'quantity': asset.quantity, 'purchase_price': asset.purchase_price} for asset in portfolio.assets]
        return jsonify({'id': portfolio.id, 'name': portfolio.name, 'assets': assets})

    @app.route('/api/portfolios/<int:id>', methods=['PUT'])
    @jwt_required()
    def update_portfolio(id):
        data = request.get_json()
        current_user_id = get_jwt_identity()
        portfolio = Portfolio.query.filter_by(id=id, user_id=current_user_id).first_or_404()
        portfolio.name = data['name']
        db.session.commit()
        return jsonify({'id': portfolio.id, 'name': portfolio.name})

    @app.route('/api/portfolios/<int:id>', methods=['DELETE'])
    @jwt_required()
    def delete_portfolio(id):
        current_user_id = get_jwt_identity()
        portfolio = Portfolio.query.filter_by(id=id, user_id=current_user_id).first_or_404()
        db.session.delete(portfolio)
        db.session.commit()
        return jsonify({'result': True})

    @app.route('/api/portfolios/<int:portfolio_id>/assets', methods=['POST'])
    @jwt_required()
    def add_portfolio_asset(portfolio_id):
        data = request.get_json()
        current_user_id = get_jwt_identity()
        portfolio = Portfolio.query.filter_by(id=portfolio_id, user_id=current_user_id).first_or_404()
        new_asset = PortfolioAsset(
            portfolio_id=portfolio.id,
            symbol=data['symbol'],
            quantity=data['quantity'],
            purchase_price=data['purchase_price']
        )
        db.session.add(new_asset)
        db.session.commit()
        return jsonify({'id': new_asset.id, 'symbol': new_asset.symbol, 'quantity': new_asset.quantity, 'purchase_price': new_asset.purchase_price})

    @app.route('/api/portfolios/<int:portfolio_id>/assets/<int:asset_id>', methods=['PUT'])
    @jwt_required()
    def update_portfolio_asset(portfolio_id, asset_id):
        data = request.get_json()
        current_user_id = get_jwt_identity()
        portfolio = Portfolio.query.filter_by(id=portfolio_id, user_id=current_user_id).first_or_404()
        asset = PortfolioAsset.query.filter_by(id=asset_id, portfolio_id=portfolio.id).first_or_404()
        asset.symbol = data['symbol']
        asset.quantity = data['quantity']
        asset.purchase_price = data['purchase_price']
        db.session.commit()
        return jsonify({'id': asset.id, 'symbol': asset.symbol, 'quantity': asset.quantity, 'purchase_price': asset.purchase_price})

    @app.route('/api/portfolios/<int:portfolio_id>/assets/<int:asset_id>', methods=['DELETE'])
    @jwt_required()
    def delete_portfolio_asset(portfolio_id, asset_id):
        current_user_id = get_jwt_identity()
        portfolio = Portfolio.query.filter_by(id=portfolio_id, user_id=current_user_id).first_or_404()
        asset = PortfolioAsset.query.filter_by(id=asset_id, portfolio_id=portfolio.id).first_or_404()
        db.session.delete(asset)
        db.session.commit()
        return jsonify({'result': True})


    # ---------------------------------------------------------------------------- #
    # Error Handlers
    # ---------------------------------------------------------------------------- #

    @app.errorhandler(Exception)
    def handle_exception(e):
        # pass through HTTP errors
        if isinstance(e, HTTPException):
            return e
        # now you're handling non-HTTP exceptions only
        return jsonify(error=str(e)), 500

    return app

if __name__ == '__main__':
    app = create_app(os.getenv('FLASK_CONFIG') or 'default')
    with app.app_context():
        db.create_all()
    socketio.run(app, debug=True, port=5001)<|MERGE_RESOLUTION|>--- conflicted
+++ resolved
@@ -115,7 +115,6 @@
     global meta_orchestrator
     if app.config['CORE_INTEGRATION']:
         sys.path.append(os.path.dirname(os.path.dirname(os.path.dirname(os.path.abspath(__file__)))))
-<<<<<<< HEAD
         from core.utils.config_utils import load_app_config
         from core.system.agent_orchestrator import AgentOrchestrator
         from core.system.knowledge_base import KnowledgeBase
@@ -127,23 +126,6 @@
         data_manager = DataManager(core_config)
         agent_orchestrator = AgentOrchestrator(core_config, knowledge_base, data_manager)
         meta_orchestrator = MetaOrchestrator(legacy_orchestrator=agent_orchestrator)
-=======
-        try:
-            from core.system.agent_orchestrator import AgentOrchestrator
-            from core.engine.meta_orchestrator import MetaOrchestrator
-
-            # Initialize Legacy Orchestrator
-            agent_orchestrator = AgentOrchestrator()
-
-            # Initialize Meta Orchestrator (v23 Brain)
-            meta_orchestrator = MetaOrchestrator(legacy_orchestrator=agent_orchestrator)
-            print("Adam v23 Core Integration Initialized.")
-
-        except Exception as e:
-            print(f"Failed to initialize Core Integration: {e}")
-            agent_orchestrator = None
-            meta_orchestrator = None
->>>>>>> 081cefc7
 
     # ---------------------------------------------------------------------------- #
     # API Endpoints
@@ -153,7 +135,6 @@
     def hello_world():
         return 'Hello, World!'
 
-<<<<<<< HEAD
     @app.route('/api/v23/analyze', methods=['POST'])
     def run_v23_analysis():
         data = request.get_json()
@@ -184,34 +165,6 @@
                  return jsonify({'error': str(e)}), 500
         else:
              return jsonify({'status': 'Mock Result', 'analysis': 'Core not integrated or MetaOrchestrator not ready.'})
-=======
-    @app.route('/api/adaptive/query', methods=['POST'])
-    async def adaptive_query():
-        """
-        Routes a query through the v23 MetaOrchestrator.
-        """
-        if not app.config['CORE_INTEGRATION'] or not meta_orchestrator:
-             return jsonify({'error': 'Adaptive System Core not initialized'}), 503
-
-        data = request.get_json()
-        query = data.get('query')
-        context = data.get('context', {})
-
-        if not query:
-            return jsonify({'error': 'Query is required'}), 400
-
-        try:
-            # Execute async route
-            result = await meta_orchestrator.route_request(query, context)
-
-            # If the result is a Pydantic model (like HyperDimensionalKnowledgeGraph), dump it
-            if hasattr(result, 'model_dump'):
-                return jsonify(result.model_dump(by_alias=True))
-
-            return jsonify(result)
-        except Exception as e:
-            return jsonify({'error': str(e)}), 500
->>>>>>> 081cefc7
 
     # ---------------------------------------------------------------------------- #
     # Agent Endpoints
