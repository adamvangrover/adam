--- conflicted
+++ resolved
@@ -32,7 +32,6 @@
 **Learning:** When allowing users to edit raw JSON data that drives an underlying object state, do not bind the input directly to the object stringification. This causes a loop where invalid JSON prevents updates or resets the cursor. Use a separate string state for the editor, and parse/commit it to the object state only on valid submit/blur.
 **Action:** Use separate 'draft' string state for raw editors.
 
-<<<<<<< HEAD
 ## 2025-05-22 - Interactive Divs vs Buttons
 **Learning:** Using `div` with `onClick` for main navigation controls (like mode switchers) breaks keyboard accessibility completely. It's a common pattern in "custom" UIs but excludes keyboard users.
 **Action:** Always use semantic `<button>` elements for actions, even if styling requires stripping default button styles (`background: none; border: none`).
@@ -40,12 +39,10 @@
 ## 2025-05-22 - Testing Interactive Components
 **Learning:** For components with complex keyboard interactions (like terminals or comboboxes), relying on manual verification is risky. Using `@testing-library/react`'s `fireEvent.keyDown` allows for robust, automated testing of these interactions.
 **Action:** Always write unit tests for keyboard navigation logic.
-=======
 ## 2025-12-24 - Loading State Accessibility
 **Learning:** Stylistic loading animations (like CSS spinners) are invisible to screen readers. Adding `role="status"` and a visually hidden text span ensures assistive technology users know content is loading.
 **Action:** Always pair visual spinners with invisible descriptive text and proper ARIA live regions.
 
 ## 2025-12-24 - Verify Rendered Components
 **Learning:** In a codebase with legacy or duplicate files (e.g., `Header.js` vs `GlobalNav.tsx`), always verify which component is actually being rendered by the application (via `App.tsx` or `Layout.tsx`) before applying fixes. Screenshots and entry point analysis are crucial.
-**Action:** Trace the component tree from `App.tsx` or `index.js` before assuming a file is active.
->>>>>>> e1a2ce6b
+**Action:** Trace the component tree from `App.tsx` or `index.js` before assuming a file is active.