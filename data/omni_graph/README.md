<<<<<<< HEAD
# The Adam Omni-Graph
=======
# Adam Omni-Graph

This directory contains the data layer for Adam v23.5.

## Structure
- **constellations/**: Tier 1 - Breadth (Sector-wide light data)
- **dossiers/**: Tier 2 - Depth (Deep Dive Profiles)
- **templates/**: Tier 3 - Archetypes (Abstract templates)
- **relationships/**: The Edges (Supply Chain, Competitors)

# The Adam Omni-Graph (v23.5 Data Layer)
>>>>>>> d372e560

**Strategic Goal:** Move Adam v23.5 from a "Proof of Concept" to a "Platform" by establishing a "Golden Source" Universe.

This structured Data Layer acts as the system's "Knowledge Graph," providing a rich library of pre-computed profiles and relationships. This allows the UI to look densely populated (breadth) while enabling deep simulations on specific entities (depth).

## Tiered Data Architecture

The data is organized into three tiers to balance performance and depth:

### Tier 1: The Constellations (Breadth)
*   **Purpose:** Populate the visual graph (e.g., 3D webapp) with lightweight nodes.
*   **Content:** Name, Ticker, Sector, Market Cap, Relationship to Hero.
*   **Location:** `constellations/`

### Tier 2: The Hero Dossiers (Depth)
*   **Purpose:** Serve as "Ground Truth" for "Deep Dive" demonstrations. These are full v23.5 Schema-compliant JSONs that act as pre-computed runtime results.
*   **Content:** Full entity ecosystem, equity analysis, credit analysis, simulation engine results.
*   **Location:** `dossiers/`

### Tier 3: The Archetypes (Templates)
*   **Purpose:** Instantly generate new, realistic dummy companies for simulations.
*   **Content:** Abstract templates (e.g., "SaaS_Growth_HighBeta") with defined financial profiles and risk factors.
*   **Location:** `templates/`

## Relationships (Edges)
*   **Purpose:** Define the connections between entities (e.g., supply chains, competitors).
*   **Location:** `relationships/`

## Usage

Use the `scripts/load_omni_graph.py` utility to ingest these JSON files into a NetworkX or Neo4j graph object at runtime.<|MERGE_RESOLUTION|>--- conflicted
+++ resolved
@@ -1,6 +1,4 @@
-<<<<<<< HEAD
 # The Adam Omni-Graph
-=======
 # Adam Omni-Graph
 
 This directory contains the data layer for Adam v23.5.
@@ -12,7 +10,6 @@
 - **relationships/**: The Edges (Supply Chain, Competitors)
 
 # The Adam Omni-Graph (v23.5 Data Layer)
->>>>>>> d372e560
 
 **Strategic Goal:** Move Adam v23.5 from a "Proof of Concept" to a "Platform" by establishing a "Golden Source" Universe.
 
