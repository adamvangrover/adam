--- conflicted
+++ resolved
@@ -1,6 +1,5 @@
 # Outstanding Errors and Issues
 
-<<<<<<< HEAD
 ## Frontend Verification
 - **Issue**: Frontend verification script (`verify_app.py`) failed to detect the `h1` element "ADAM v23.5".
 - **Symptom**: `Error: Page.wait_for_selector: Timeout 10000ms exceeded`.
@@ -13,11 +12,10 @@
 - **Root Cause**: The test file was testing `App.js` which was replaced by `App.tsx` and removed.
 - **Resolution**: `App.test.js` was deleted as it is no longer relevant for the new TSX structure without proper Jest configuration for TypeScript.
 - **Action Required**: New tests should be written for `App.tsx` and other components using `ts-jest` or compatible configuration.
-=======
+
 ## Known Issues (FO Super-App Integration)
 
 1.  **Live Connections:** While `core/market_data` now supports `yfinance` and `core/pricing_engine` uses realistic GBM simulation, connection to institutional feeds (Bloomberg, Fix Protocol) is still pending implementation.
 2.  **Vector Search:** `core/memory/engine.py` persists to `data/personal_memory.db` but relies on keyword search. True semantic search (Chroma/FAISS) requires integrating the `embeddings` module.
 3.  **UI Integration:** The backend logic is fully integrated into `MetaOrchestrator` (including Family Office routes), but the frontend `showcase/` dashboard does not yet expose specific widgets for the FO Super-App.
-4.  **Dependencies:** The system now requires `langgraph`, `numpy`, `pandas`, `transformers`, `torch`, `spacy`, `textblob`, `tweepy`, `scikit-learn`, `beautifulsoup4`, `redis`, `pika`, `python-dotenv`, `tiktoken`, `semantic-kernel`, and `langchain-community`.
->>>>>>> 34d117c1
+4.  **Dependencies:** The system now requires `langgraph`, `numpy`, `pandas`, `transformers`, `torch`, `spacy`, `textblob`, `tweepy`, `scikit-learn`, `beautifulsoup4`, `redis`, `pika`, `python-dotenv`, `tiktoken`, `semantic-kernel`, and `langchain-community`.