@import url('https://fonts.googleapis.com/css2?family=JetBrains+Mono:wght@400;700&family=Inter:wght@400;600;800&display=swap');

/* Base Overrides */
body {
    background-color: #0f172a; /* Slate 900 */
    color: #e2e8f0; /* Slate 200 */
    font-family: 'Inter', system-ui, -apple-system, sans-serif;
    overflow-x: hidden;
}

/* Typography */
h1, h2, h3, h4, h5, h6 {
    font-family: 'JetBrains Mono', monospace;
}

.font-mono {
    font-family: 'JetBrains Mono', monospace;
}

/* Scrollbar */
::-webkit-scrollbar {
    width: 8px;
    height: 8px;
}

::-webkit-scrollbar-track {
    background: #0f172a;
}

::-webkit-scrollbar-thumb {
    background: #334155;
    border-radius: 4px;
}

::-webkit-scrollbar-thumb:hover {
    background: #475569;
}

/* Utility Classes */
.scan-line {
    width: 100%;
    height: 2px;
    background: linear-gradient(to right, transparent, rgba(6, 182, 212, 0.5), transparent); /* Cyan-500 equivalent */
    position: fixed;
    top: 0;
    left: 0;
    animation: scan 4s linear infinite;
    pointer-events: none;
    z-index: 9999;
    opacity: 0.3;
}

@keyframes scan {
    0% { top: -10%; }
    100% { top: 110%; }
}

.glass-panel {
    background: rgba(30, 41, 59, 0.7); /* Slate 800 with opacity */
    backdrop-filter: blur(12px);
    border: 1px solid rgba(148, 163, 184, 0.1); /* Slate 400 with low opacity */
    box-shadow: 0 4px 6px -1px rgba(0, 0, 0, 0.1), 0 2px 4px -1px rgba(0, 0, 0, 0.06);
}

.terminal-text {
    color: #22d3ee; /* Cyan 400 */
    text-shadow: 0 0 5px rgba(34, 211, 238, 0.5);
}

.neon-text {
    color: #22d3ee; /* Cyan 400 */
    text-shadow: 0 0 8px rgba(34, 211, 238, 0.6);
}

.neon-border {
    border-color: #22d3ee;
    box-shadow: 0 0 8px rgba(34, 211, 238, 0.4);
}

.cyber-border {
    border: 1px solid rgba(148, 163, 184, 0.2);
    position: relative;
}

.cyber-border::after {
    content: '';
    position: absolute;
    top: 0;
    right: 0;
    width: 20px;
    height: 20px;
    border-top: 2px solid #22d3ee;
    border-right: 2px solid #22d3ee;
}

.cyber-border::before {
    content: '';
    position: absolute;
    bottom: 0;
    left: 0;
    width: 20px;
    height: 20px;
    border-bottom: 2px solid #22d3ee;
    border-left: 2px solid #22d3ee;
}

.pulse-anim {
    animation: pulse 2s cubic-bezier(0.4, 0, 0.6, 1) infinite;
}

@keyframes pulse {
    0%, 100% { opacity: 1; }
    50% { opacity: .5; }
}

.grid-bg {
    background-image: linear-gradient(rgba(51, 65, 85, 0.1) 1px, transparent 1px),
    linear-gradient(90deg, rgba(51, 65, 85, 0.1) 1px, transparent 1px);
    background-size: 20px 20px;
}

/* Card Hover Effects */
.hover-card {
    transition: all 0.2s ease-in-out;
}
.hover-card:hover {
    transform: translateY(-2px);
    box-shadow: 0 10px 15px -3px rgba(0, 0, 0, 0.3), 0 4px 6px -2px rgba(0, 0, 0, 0.15);
    border-color: rgba(56, 189, 248, 0.4); /* Sky 400 */
}

/* Animations */
<<<<<<< HEAD
@keyframes fadeIn {
    from { opacity: 0; transform: translateY(10px); }
    to { opacity: 1; transform: translateY(0); }
}

.animate-fade-in {
    animation: fadeIn 0.5s ease-out forwards;
=======
@keyframes pulse-ring {
    0% { transform: scale(0.33); opacity: 0.8; }
    80%, 100% { opacity: 0; }
}
.pulse-ring {
    position: absolute;
    width: 100%;
    height: 100%;
    border-radius: 50%;
    animation: pulse-ring 1.25s cubic-bezier(0.215, 0.61, 0.355, 1) infinite;
    background-color: rgba(34, 211, 238, 0.4); /* Cyan */
>>>>>>> 7e740aaf
}<|MERGE_RESOLUTION|>--- conflicted
+++ resolved
@@ -130,15 +130,6 @@
 }
 
 /* Animations */
-<<<<<<< HEAD
-@keyframes fadeIn {
-    from { opacity: 0; transform: translateY(10px); }
-    to { opacity: 1; transform: translateY(0); }
-}
-
-.animate-fade-in {
-    animation: fadeIn 0.5s ease-out forwards;
-=======
 @keyframes pulse-ring {
     0% { transform: scale(0.33); opacity: 0.8; }
     80%, 100% { opacity: 0; }
@@ -150,5 +141,4 @@
     border-radius: 50%;
     animation: pulse-ring 1.25s cubic-bezier(0.215, 0.61, 0.355, 1) infinite;
     background-color: rgba(34, 211, 238, 0.4); /* Cyan */
->>>>>>> 7e740aaf
 }