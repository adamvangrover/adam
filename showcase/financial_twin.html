<!DOCTYPE html>
<html lang="en">
<head>
    <meta charset="UTF-8">
    <meta name="viewport" content="width=device-width, initial-scale=1.0">
    <title>ADAM v23 | Financial Twin</title>
    <script src="https://cdn.tailwindcss.com"></script>
<<<<<<< HEAD
    <script src="https://unpkg.com/vis-network/standalone/umd/vis-network.min.js"></script>
    <link href="https://cdnjs.cloudflare.com/ajax/libs/font-awesome/6.0.0/css/all.min.css" rel="stylesheet">
    <link href="css/style.css" rel="stylesheet">
=======
    <link href="https://cdnjs.cloudflare.com/ajax/libs/font-awesome/6.0.0/css/all.min.css" rel="stylesheet">
    <script type="text/javascript" src="https://unpkg.com/vis-network/standalone/umd/vis-network.min.js"></script>
    <link rel="stylesheet" href="css/style.css">
    <script src="js/mock_data.js"></script>
    <script src="js/app.js"></script>
    <script src="js/nav.js"></script>
>>>>>>> 56f352a8
    <style>
        #network-container {
            width: 100%;
            height: 100%;
<<<<<<< HEAD
            background: #0f172a;
        }
        .info-panel {
            position: absolute;
            right: -400px;
            top: 0;
            bottom: 0;
            width: 350px;
            transition: right 0.3s ease-in-out;
            z-index: 20;
        }
        .info-panel.open {
            right: 0;
        }
        .contagion-alert {
            animation: flashRed 2s infinite;
        }
        @keyframes flashRed {
            0%, 100% { box-shadow: 0 0 10px rgba(239, 68, 68, 0.2) inset; }
            50% { box-shadow: 0 0 30px rgba(239, 68, 68, 0.6) inset; }
=======
>>>>>>> 56f352a8
        }
    </style>
</head>
<body class="bg-slate-900 text-slate-200 font-sans overflow-hidden h-screen flex flex-col">
    <div class="scan-line"></div>
<<<<<<< HEAD

    <!-- Header -->
    <header class="h-16 border-b border-slate-700/50 flex items-center justify-between px-6 bg-slate-900/80 backdrop-blur-md z-50">
        <div class="flex items-center gap-4">
            <a href="index.html" class="text-slate-500 hover:text-white transition">
                <i class="fas fa-chevron-left"></i>
            </a>
            <h1 class="text-xl font-bold tracking-tight text-slate-100">FINANCIAL <span class="text-purple-400">DIGITAL TWIN</span></h1>
        </div>
        <div class="flex items-center gap-4 text-xs font-mono">
            <div class="flex items-center gap-2 px-3 py-1 bg-slate-800 rounded border border-slate-700">
                <span class="w-2 h-2 rounded-full bg-emerald-500"></span> Live Data Feed
=======

    <!-- Header -->
    <header class="h-16 border-b border-slate-700/50 flex items-center justify-between px-6 bg-[#0f172a] z-50 shrink-0">
        <div class="flex items-center gap-4">
            <button id="nav-toggle" class="text-slate-400 hover:text-white transition">
                <i class="fas fa-bars"></i>
            </button>
            <h1 class="text-xl font-bold tracking-tight mono">ADAM <span class="text-indigo-400">v23</span> <span class="text-slate-500 font-normal">| Financial Digital Twin</span></h1>
        </div>
        <div class="flex gap-4 mono text-xs text-slate-400 hidden md:flex">
             <div>FIBO_ONTOLOGY: <span class="text-emerald-400">LOADED</span></div>
             <div>NODES: <span class="text-cyan-400" id="node-count">0</span></div>
        </div>
    </header>

    <main class="flex-1 p-4 lg:p-8 overflow-y-auto grid grid-cols-12 gap-6 relative z-10">

        <!-- Header Panel -->
        <div class="col-span-12 glass-panel p-6 rounded-lg border-l-4 border-indigo-500 flex justify-between items-center">
            <div>
                <h1 class="text-2xl font-bold text-white mb-2 font-mono">ENTITY MAPPER & CONTAGION SIMULATOR</h1>
                <p class="text-slate-400 text-sm max-w-2xl">
                    Visualizing inter-company dependencies, supply chain risks, and financial contagion paths using the <span class="text-indigo-400 font-bold">FIBO Ontology</span>.
                </p>
            </div>
            <div class="text-right">
                <button onclick="resetGraph()" class="px-4 py-2 bg-slate-700 hover:bg-slate-600 rounded text-sm text-white transition"><i class="fas fa-sync-alt mr-2"></i>Reset View</button>
            </div>
        </div>

        <!-- 3D Visualization Area -->
        <div class="col-span-12 lg:col-span-8 glass-panel rounded-lg h-[600px] relative overflow-hidden flex flex-col shadow-2xl">
            <div class="absolute top-4 left-4 z-10 pointer-events-none">
                <span class="text-xs font-mono bg-slate-900/80 px-2 py-1 rounded text-cyan-400 border border-slate-700">LIVE SIMULATION</span>
                <div id="selected-company-overlay" class="mt-2 text-xl font-bold text-white drop-shadow-md">Select Entity</div>
            </div>

            <!-- Vis.js Network Container -->
            <div id="network-container" class="bg-[#0b1120]"></div>

            <!-- Legend -->
            <div class="absolute bottom-4 left-4 z-10 bg-slate-900/80 p-2 rounded border border-slate-700 text-[10px] flex flex-col gap-1">
                <div class="flex items-center gap-2"><span class="w-3 h-3 rounded-full bg-indigo-500"></span> Target Entity</div>
                <div class="flex items-center gap-2"><span class="w-3 h-3 rounded-full bg-cyan-500"></span> Competitor</div>
                <div class="flex items-center gap-2"><span class="w-3 h-3 rounded-full bg-emerald-500"></span> Supplier</div>
                <div class="flex items-center gap-2"><span class="w-3 h-3 rounded-full bg-red-500"></span> High Risk</div>
            </div>

            <!-- Controls -->
            <div class="h-12 bg-slate-800 border-t border-slate-700 flex items-center justify-between px-6 shrink-0">
                <div class="flex space-x-4">
                    <button class="text-slate-400 hover:text-white" onclick="network.fit()"><i class="fas fa-expand"></i></button>
                    <button class="text-slate-400 hover:text-white" onclick="network.zoomIn()"><i class="fas fa-search-plus"></i></button>
                    <button class="text-slate-400 hover:text-white" onclick="network.zoomOut()"><i class="fas fa-search-minus"></i></button>
                </div>
>>>>>>> 56f352a8
            </div>
            <button onclick="toggleContagion()" class="px-3 py-1 border border-red-900/50 text-red-400 bg-red-900/10 hover:bg-red-900/30 rounded transition">
                <i class="fas fa-biohazard mr-1"></i> Simulate Contagion
            </button>
        </div>
    </header>

<<<<<<< HEAD
    <!-- Main Content -->
    <main class="flex-1 relative overflow-hidden">

        <!-- Graph Area -->
        <div id="network-container"></div>

        <!-- Info Panel (Slide-out) -->
        <aside id="info-panel" class="info-panel glass-panel border-l border-slate-700 flex flex-col shadow-2xl">
            <div class="p-4 border-b border-slate-700 flex justify-between items-center bg-slate-800/80">
                <h2 class="font-bold text-lg text-white font-mono" id="panel-title">Entity Details</h2>
                <button onclick="closePanel()" class="text-slate-500 hover:text-white">
                    <i class="fas fa-times"></i>
                </button>
            </div>

            <div class="flex-1 overflow-y-auto p-4 space-y-6" id="panel-content">
                <!-- Content injected via JS -->
                <div class="text-center text-slate-500 mt-10">
                    <i class="fas fa-project-diagram text-4xl mb-4 opacity-30"></i>
                    <p>Select a node to view digital twin data.</p>
                </div>
            </div>

            <div class="p-4 border-t border-slate-700 bg-slate-800/80 text-xs text-center text-slate-500 font-mono">
                Last Updated: <span id="last-updated">--:--:--</span>
=======
        <!-- Info Panel -->
        <div class="col-span-12 lg:col-span-4 space-y-6 flex flex-col h-[600px]">

            <!-- Entity Selector -->
             <div class="glass-panel p-5 rounded-lg shrink-0">
                <h3 class="text-emerald-400 font-bold font-mono uppercase mb-4 text-sm tracking-wider">Tracked Entities</h3>
                <div class="space-y-1 h-32 overflow-y-auto pr-2 custom-scrollbar" id="company-list">
                    <!-- Populated by JS -->
                </div>
            </div>

            <!-- Dynamic Details Panel (Slide out effect simulated) -->
            <div id="info-panel" class="glass-panel p-5 rounded-lg flex-1 overflow-y-auto transition-all duration-300 border border-slate-700/50">
                <h3 class="text-indigo-400 font-bold font-mono uppercase mb-4 text-sm tracking-wider">Real-Time Telemetry</h3>
                <div id="entity-details" class="space-y-4 font-mono text-xs text-slate-400">
                    <p class="text-center italic mt-10">Select a node to view financial health, ESG scores, and credit ratings.</p>
                </div>
            </div>

            <!-- Scenarios -->
            <div class="glass-panel p-5 rounded-lg shrink-0">
                <h3 class="text-amber-400 font-bold font-mono uppercase mb-4 text-sm tracking-wider">Contagion Scenarios</h3>
                <div class="grid grid-cols-2 gap-2">
                    <button onclick="simulateContagion('supply')" class="p-2 bg-slate-800 hover:bg-slate-700 rounded text-xs text-slate-300 border border-slate-600 hover:border-amber-500 transition text-left">
                        <i class="fas fa-truck text-amber-500 mr-1"></i> Supply Shock
                    </button>
                    <button onclick="simulateContagion('credit')" class="p-2 bg-slate-800 hover:bg-slate-700 rounded text-xs text-slate-300 border border-slate-600 hover:border-red-500 transition text-left">
                        <i class="fas fa-chart-down text-red-500 mr-1"></i> Credit Default
                    </button>
                </div>
>>>>>>> 56f352a8
            </div>
        </aside>

        <!-- Legend / Controls -->
        <div class="absolute bottom-6 left-6 glass-panel p-3 rounded-lg border border-slate-700 pointer-events-none">
            <div class="text-xs font-bold text-slate-500 uppercase mb-2">Network Topology</div>
            <div class="flex gap-4 text-xs">
                <div class="flex items-center gap-2"><span class="w-3 h-3 rounded-full bg-cyan-500"></span> Entity</div>
                <div class="flex items-center gap-2"><span class="w-3 h-3 rounded-full bg-purple-500"></span> Supplier</div>
                <div class="flex items-center gap-2"><span class="w-3 h-3 rounded-full bg-amber-500"></span> Competitor</div>
                <div class="flex items-center gap-2"><span class="w-3 h-3 rounded-full bg-red-500"></span> Risk Event</div>
            </div>
        </div>

    </main>

<<<<<<< HEAD
    <script src="js/mock_data.js"></script>
    <script src="js/app.js"></script>
    <script>
        let network;
        let isContagionMode = false;

        // Sample Graph Data (Should be in mock_data normally)
        const twinData = {
            nodes: [
                { id: 1, label: "NVDA\nNvidia Corp", group: "entity", value: 40 },
                { id: 2, label: "TSM\nTSMC", group: "supplier", value: 30 },
                { id: 3, label: "AMD\nAdvanced Micro", group: "competitor", value: 25 },
                { id: 4, label: "INTC\nIntel", group: "competitor", value: 25 },
                { id: 5, label: "ASML", group: "supplier", value: 20 },
                { id: 6, label: "MSFT\nMicrosoft", group: "client", value: 35 },
                { id: 7, label: "Supply Chain\nDisruption", group: "risk", value: 15 },
                { id: 8, label: "China/Taiwan\nTension", group: "risk", value: 20 }
            ],
            edges: [
                { from: 2, to: 1, label: "Chips", arrows: "to" },
                { from: 5, to: 2, label: "Lithography", arrows: "to" },
                { from: 1, to: 6, label: "AI Hardware", arrows: "to" },
                { from: 3, to: 1, label: "Competes", dashes: true },
                { from: 4, to: 1, label: "Competes", dashes: true },
                // Risk Edges
                { from: 7, to: 5, color: { color: "rgba(255,255,255,0.1)" }, hidden: true, id: "risk1" },
                { from: 8, to: 2, color: { color: "rgba(255,255,255,0.1)" }, hidden: true, id: "risk2" }
            ]
        };

        const container = document.getElementById("network-container");

        const options = {
            nodes: {
                shape: "dot",
                font: { face: "Inter", color: "#fff", strokeWidth: 0, strokeColor: "#000" },
                borderWidth: 2,
                shadow: true
            },
            edges: {
                width: 1,
                color: { color: "#475569", highlight: "#fff" },
                smooth: { type: "continuous" }
            },
            groups: {
                entity: { color: { background: "#06b6d4", border: "#22d3ee" }, font: { size: 16 } }, // Cyan
                supplier: { color: { background: "#7c3aed", border: "#8b5cf6" } }, // Violet
                competitor: { color: { background: "#d97706", border: "#f59e0b" } }, // Amber
                client: { color: { background: "#059669", border: "#10b981" } }, // Emerald
                risk: { color: { background: "#7f1d1d", border: "#ef4444" }, shape: "triangle", font: { color: "#fca5a5" } } // Red
            },
            physics: {
                stabilization: false,
                barnesHut: { gravitationalConstant: -3000, springLength: 200 }
            },
            interaction: { hover: true }
        };

        window.dataManager.init().then(() => {
            initNetwork();
        });

        function initNetwork() {
            const nodes = new vis.DataSet(twinData.nodes);
            const edges = new vis.DataSet(twinData.edges);

            network = new vis.Network(container, { nodes, edges }, options);

            network.on("click", function (params) {
                if (params.nodes.length > 0) {
                    const nodeId = params.nodes[0];
                    const node = nodes.get(nodeId);
                    openPanel(node);
                } else {
                    closePanel();
                }
            });
        }

        function openPanel(node) {
            const panel = document.getElementById("info-panel");
            const title = document.getElementById("panel-title");
            const content = document.getElementById("panel-content");

            panel.classList.add("open");
            title.innerText = node.label.replace('\n', ' '); // Clean label

            // Simulate Metadata Generation
            const isRisk = node.group === 'risk';

            let html = `
                <div class="mb-6">
                    <span class="text-xs uppercase font-bold text-slate-500 mb-2 block">Entity Status</span>
                    <div class="flex items-center gap-3">
                        <div class="text-3xl font-bold ${isRisk ? 'text-red-400' : 'text-white'}">
                            ${isRisk ? 'CRITICAL' : 'STABLE'}
                        </div>
                        <div class="bg-slate-800 px-2 py-1 rounded text-xs border border-slate-700">
                            ID: #${node.id}992
=======
    <script>
        let network = null;
        let companyData = {};
        let currentTicker = null;

        // Vis.js DataSets
        const nodes = new vis.DataSet([]);
        const edges = new vis.DataSet([]);

        document.addEventListener('DOMContentLoaded', async () => {
             // Load Data
             await window.dataManager.init();
             const data = window.MOCK_DATA || {};
             companyData = data.company_data || {};

             // Setup List
             const companyList = document.getElementById('company-list');
             if (Object.keys(companyData).length === 0) {
                 companyList.innerHTML = '<div class="text-slate-500 text-xs">No company data loaded.</div>';
             } else {
                 Object.keys(companyData).forEach(ticker => {
                     const comp = companyData[ticker];
                     const el = document.createElement('div');
                     el.className = 'p-2 bg-slate-800/50 hover:bg-slate-700 rounded cursor-pointer flex justify-between items-center border-l-2 border-transparent hover:border-emerald-500 transition group';
                     el.innerHTML = `
                        <span class="font-bold text-slate-300 group-hover:text-white text-xs">${ticker}</span>
                        <span class="text-[10px] text-slate-500 truncate w-32 text-right">${comp.name}</span>
                     `;
                     el.onclick = () => loadEntityGraph(ticker);
                     companyList.appendChild(el);
                 });
             }

             // Initialize Empty Graph
             initGraph();

             // Load first if available
             const first = Object.keys(companyData)[0];
             if(first) loadEntityGraph(first);
        });

        function initGraph() {
            const container = document.getElementById('network-container');
            const data = { nodes: nodes, edges: edges };
            const options = {
                nodes: {
                    shape: 'dot',
                    size: 20,
                    font: { face: 'JetBrains Mono', color: '#e2e8f0', size: 12 },
                    borderWidth: 2,
                    shadow: true
                },
                edges: {
                    width: 1,
                    color: { color: '#475569', highlight: '#3b82f6' },
                    smooth: { type: 'continuous' }
                },
                physics: {
                    stabilization: true,
                    barnesHut: { gravitationalConstant: -3000, springLength: 150 }
                },
                interaction: { hover: true }
            };
            network = new vis.Network(container, data, options);

            network.on("click", function (params) {
                if (params.nodes.length > 0) {
                    const nodeId = params.nodes[0];
                    const node = nodes.get(nodeId);
                    if(node.group === 'target' || node.group === 'competitor') {
                        // Show details for this node if we have data, otherwise show generic
                        // For simplicity, we just reload the main entity details if it matches
                        if(companyData[node.label]) {
                             showDetails(node.label);
                        }
                    }
                }
            });
        }

        function loadEntityGraph(ticker) {
            currentTicker = ticker;
            const data = companyData[ticker];
            if (!data) return;

            document.getElementById('selected-company-overlay').textContent = `${data.name} (${ticker})`;
            showDetails(ticker);

            // Clear
            nodes.clear();
            edges.clear();

            // Add Central Node
            nodes.add({
                id: 0,
                label: ticker,
                group: 'target',
                color: { background: '#6366f1', border: '#4f46e5' }, // Indigo
                size: 30
            });

            // Add Competitors
            const competitors = data.competitors || [];
            competitors.forEach((comp, i) => {
                const id = i + 1;
                nodes.add({
                    id: id,
                    label: comp,
                    group: 'competitor',
                    color: { background: '#06b6d4', border: '#0891b2' } // Cyan
                });
                edges.add({ from: 0, to: id, label: 'Competes' });
            });

            // Add Fake Supply Chain Nodes
            const suppliers = ['TSMC', 'Foxconn', 'Samsung', 'Intel'];
            suppliers.forEach((sup, i) => {
                const id = 100 + i;
                nodes.add({
                    id: id,
                    label: sup,
                    group: 'supplier',
                    color: { background: '#10b981', border: '#059669' } // Emerald
                });
                edges.add({ from: id, to: 0, arrows: 'to', label: 'Supplies' });
            });

            document.getElementById('node-count').innerText = nodes.length;
            network.fit();
        }

        function showDetails(ticker) {
            const data = companyData[ticker];
            const details = document.getElementById('entity-details');

            if(!data) {
                // If clicking a node we don't have deep data for
                details.innerHTML = `<div class="p-4 text-center"><h4 class="text-white text-lg font-bold">${ticker}</h4><p class="text-slate-500">External Entity (No deep data loaded)</p></div>`;
                return;
            }

            // Simulate some extra fields
            const revenue = (data.financial_statements?.income_statement?.revenue || []).slice(-1)[0] || 'N/A';
            const netIncome = (data.financial_statements?.income_statement?.net_income || []).slice(-1)[0] || 'N/A';

            details.innerHTML = `
                <div class="mb-4">
                    <h4 class="text-white text-lg font-bold border-b border-slate-700 pb-2 mb-2">${data.name}</h4>
                    <div class="grid grid-cols-2 gap-4">
                        <div>
                            <span class="text-slate-500 block text-[10px] uppercase">Sector</span>
                            <span class="text-white">${data.industry}</span>
                        </div>
                        <div>
                            <span class="text-slate-500 block text-[10px] uppercase">Ticker</span>
                            <span class="text-white font-mono">${ticker}</span>
                        </div>
                    </div>
                </div>

                <div class="space-y-3">
                    <div class="bg-slate-800/50 p-3 rounded border border-slate-700">
                        <div class="flex justify-between items-center mb-1">
                            <span class="text-slate-400">Revenue (LTM)</span>
                            <span class="text-emerald-400 font-bold">$${revenue}M</span>
                        </div>
                         <div class="w-full bg-slate-700 h-1.5 rounded-full">
                            <div class="bg-emerald-500 h-1.5 rounded-full" style="width: 75%"></div>
                        </div>
                    </div>

                    <div class="bg-slate-800/50 p-3 rounded border border-slate-700">
                        <div class="flex justify-between items-center mb-1">
                            <span class="text-slate-400">Net Income</span>
                            <span class="text-blue-400 font-bold">$${netIncome}M</span>
                        </div>
                         <div class="w-full bg-slate-700 h-1.5 rounded-full">
                            <div class="bg-blue-500 h-1.5 rounded-full" style="width: 45%"></div>
                        </div>
                    </div>

                    <div class="bg-slate-800/50 p-3 rounded border border-slate-700">
                        <div class="flex justify-between items-center mb-1">
                            <span class="text-slate-400">ESG Score</span>
                            <span class="text-amber-400 font-bold">A-</span>
                        </div>
                         <div class="w-full bg-slate-700 h-1.5 rounded-full">
                            <div class="bg-amber-500 h-1.5 rounded-full" style="width: 85%"></div>
                        </div>
                    </div>

                    <div class="bg-slate-800/50 p-3 rounded border border-slate-700">
                        <div class="flex justify-between items-center mb-1">
                            <span class="text-slate-400">Credit Rating</span>
                            <span class="text-white font-bold">BBB+</span>
>>>>>>> 56f352a8
                        </div>
                    </div>
                </div>
            `;
        }

<<<<<<< HEAD
            if (!isRisk) {
                html += `
                    <div class="grid grid-cols-2 gap-4 mb-6">
                        <div class="bg-slate-800/50 p-3 rounded border border-slate-700">
                            <div class="text-xs text-slate-500 mb-1">Revenue (TTM)</div>
                            <div class="font-mono text-cyan-400">$${(Math.random()*100).toFixed(1)}B</div>
                        </div>
                        <div class="bg-slate-800/50 p-3 rounded border border-slate-700">
                            <div class="text-xs text-slate-500 mb-1">ESG Score</div>
                            <div class="font-mono text-emerald-400">${Math.floor(Math.random()*30+70)}/100</div>
                        </div>
                         <div class="bg-slate-800/50 p-3 rounded border border-slate-700">
                            <div class="text-xs text-slate-500 mb-1">Credit Rating</div>
                            <div class="font-mono text-white">AA-</div>
                        </div>
                         <div class="bg-slate-800/50 p-3 rounded border border-slate-700">
                            <div class="text-xs text-slate-500 mb-1">Sentiment</div>
                            <div class="font-mono text-yellow-400">Neutral</div>
                        </div>
                    </div>

                    <div class="mb-6">
                        <span class="text-xs uppercase font-bold text-slate-500 mb-2 block">Recent Signals</span>
                        <ul class="space-y-2 text-xs text-slate-300 font-mono">
                            <li class="flex gap-2">
                                <span class="text-slate-600">10:42</span>
                                <span>10-K Filing Ingested</span>
                            </li>
                            <li class="flex gap-2">
                                <span class="text-slate-600">09:15</span>
                                <span>News: "Chip shortage eases..."</span>
                            </li>
                             <li class="flex gap-2">
                                <span class="text-slate-600">08:00</span>
                                <span>Analyst Upgrade (GS)</span>
                            </li>
                        </ul>
                    </div>
                `;
            } else {
                 html += `
                    <div class="bg-red-900/20 border border-red-500/50 p-4 rounded mb-4">
                        <h3 class="text-red-400 font-bold mb-2 text-sm"><i class="fas fa-exclamation-triangle"></i> Impact Assessment</h3>
                        <p class="text-xs text-red-200 leading-relaxed">
                            This risk factor has a high probability of cascading failure across the semiconductor supply chain.
                            Estimated VaR: <span class="font-mono font-bold">$12.4B</span>.
                        </p>
                    </div>
                    <button class="w-full py-2 bg-red-600 hover:bg-red-500 text-white rounded font-bold text-sm transition">
                        Run Monte Carlo Sim
                    </button>
                 `;
            }

            content.innerHTML = html;
        }

        function closePanel() {
            document.getElementById("info-panel").classList.remove("open");
            if (network) network.unselectAll();
        }

        function toggleContagion() {
            isContagionMode = !isContagionMode;
            const body = document.body;

            if (isContagionMode) {
                // Show risk edges
                const edgesToUpdate = [];
                twinData.edges.forEach(e => {
                    if (e.id && e.id.startsWith('risk')) {
                         edgesToUpdate.push({ id: e.id, hidden: false, color: { color: '#ef4444' }, width: 3, dashes: true });
                    }
                });

                // Add Red Pulse to everything
                network.body.data.edges.update(edgesToUpdate);
                body.classList.add('contagion-alert');

                // Shake nodes
                network.fit({ animation: { duration: 1000, easingFunction: "easeInOutQuad" } });
            } else {
                 const edgesToUpdate = [];
                 twinData.edges.forEach(e => {
                    if (e.id && e.id.startsWith('risk')) {
                         edgesToUpdate.push({ id: e.id, hidden: true });
                    }
                });
                network.body.data.edges.update(edgesToUpdate);
                body.classList.remove('contagion-alert');
            }
=======
        function simulateContagion(type) {
            if (!currentTicker) return;

            // Reset colors
            const allNodes = nodes.get();
            allNodes.forEach(n => {
                if (n.group === 'competitor') nodes.update({ id: n.id, color: { background: '#06b6d4', border: '#0891b2' } });
                if (n.group === 'supplier') nodes.update({ id: n.id, color: { background: '#10b981', border: '#059669' } });
                if (n.group === 'target') nodes.update({ id: n.id, color: { background: '#6366f1', border: '#4f46e5' } });
            });
            const allEdges = edges.get();
            allEdges.forEach(e => edges.update({ id: e.id, color: { color: '#475569' }, width: 1 }));

            // Simulate
            if (type === 'supply') {
                // Highlight suppliers red and edges to target
                const suppliers = allNodes.filter(n => n.group === 'supplier');
                const impacted = suppliers.slice(0, 2); // Pick first 2

                impacted.forEach(n => {
                    nodes.update({ id: n.id, color: { background: '#ef4444', border: '#991b1b' } }); // Red
                    // Find edges
                    const connectedEdges = allEdges.filter(e => e.from === n.id && e.to === 0);
                    connectedEdges.forEach(e => {
                        edges.update({ id: e.id, color: { color: '#ef4444' }, width: 3, dashes: true });
                    });
                });

                // Target turns amber
                nodes.update({ id: 0, color: { background: '#f59e0b', border: '#b45309' } }); // Amber

            } else if (type === 'credit') {
                 // Target turns red, competitors turn green (advantage)
                 nodes.update({ id: 0, color: { background: '#ef4444', border: '#991b1b' } });

                 const comps = allNodes.filter(n => n.group === 'competitor');
                 comps.forEach(n => {
                      nodes.update({ id: n.id, color: { background: '#10b981', border: '#059669' } });
                 });
            }
        }

        function resetGraph() {
            if(currentTicker) loadEntityGraph(currentTicker);
>>>>>>> 56f352a8
        }

        setInterval(() => {
            document.getElementById("last-updated").innerText = new Date().toLocaleTimeString();
        }, 1000);

    </script>
</body>
</html><|MERGE_RESOLUTION|>--- conflicted
+++ resolved
@@ -3,379 +3,241 @@
 <head>
     <meta charset="UTF-8">
     <meta name="viewport" content="width=device-width, initial-scale=1.0">
-    <title>ADAM v23 | Financial Twin</title>
+    <title>ADAM v23 | Financial Digital Twin</title>
     <script src="https://cdn.tailwindcss.com"></script>
-<<<<<<< HEAD
-    <script src="https://unpkg.com/vis-network/standalone/umd/vis-network.min.js"></script>
-    <link href="https://cdnjs.cloudflare.com/ajax/libs/font-awesome/6.0.0/css/all.min.css" rel="stylesheet">
-    <link href="css/style.css" rel="stylesheet">
-=======
     <link href="https://cdnjs.cloudflare.com/ajax/libs/font-awesome/6.0.0/css/all.min.css" rel="stylesheet">
     <script type="text/javascript" src="https://unpkg.com/vis-network/standalone/umd/vis-network.min.js"></script>
-    <link rel="stylesheet" href="css/style.css">
-    <script src="js/mock_data.js"></script>
-    <script src="js/app.js"></script>
-    <script src="js/nav.js"></script>
->>>>>>> 56f352a8
+
     <style>
-        #network-container {
-            width: 100%;
-            height: 100%;
-<<<<<<< HEAD
-            background: #0f172a;
-        }
-        .info-panel {
-            position: absolute;
-            right: -400px;
-            top: 0;
-            bottom: 0;
-            width: 350px;
-            transition: right 0.3s ease-in-out;
-            z-index: 20;
-        }
-        .info-panel.open {
-            right: 0;
-        }
+        /* Base Settings */
+        body { background-color: #0f172a; }
+        
+        /* Glassmorphism Panel */
+        .glass-panel {
+            background: rgba(30, 41, 59, 0.4);
+            backdrop-filter: blur(12px);
+            -webkit-backdrop-filter: blur(12px);
+            border: 1px solid rgba(51, 65, 85, 0.5);
+            box-shadow: 0 4px 30px rgba(0, 0, 0, 0.1);
+        }
+
+        /* Scanline Effect */
+        .scan-line {
+            position: fixed; top: 0; left: 0; width: 100%; height: 5px;
+            background: rgba(99, 102, 241, 0.2);
+            opacity: 0.4; animation: scan 6s linear infinite; pointer-events: none; z-index: 9999;
+        }
+        @keyframes scan { 0% { top: -10%; } 100% { top: 110%; } }
+
+        /* Contagion Alert Animation */
         .contagion-alert {
             animation: flashRed 2s infinite;
         }
         @keyframes flashRed {
-            0%, 100% { box-shadow: 0 0 10px rgba(239, 68, 68, 0.2) inset; }
-            50% { box-shadow: 0 0 30px rgba(239, 68, 68, 0.6) inset; }
-=======
->>>>>>> 56f352a8
-        }
+            0%, 100% { box-shadow: 0 0 10px rgba(239, 68, 68, 0.1) inset; }
+            50% { box-shadow: 0 0 50px rgba(239, 68, 68, 0.4) inset; }
+        }
+
+        /* Graph Container */
+        #network-container { width: 100%; height: 100%; background: #0b1120; }
+        
+        /* Custom Scrollbar */
+        .custom-scrollbar::-webkit-scrollbar { width: 6px; }
+        .custom-scrollbar::-webkit-scrollbar-track { background: #1e293b; }
+        .custom-scrollbar::-webkit-scrollbar-thumb { background: #475569; border-radius: 3px; }
     </style>
 </head>
 <body class="bg-slate-900 text-slate-200 font-sans overflow-hidden h-screen flex flex-col">
     <div class="scan-line"></div>
-<<<<<<< HEAD
-
-    <!-- Header -->
-    <header class="h-16 border-b border-slate-700/50 flex items-center justify-between px-6 bg-slate-900/80 backdrop-blur-md z-50">
-        <div class="flex items-center gap-4">
-            <a href="index.html" class="text-slate-500 hover:text-white transition">
-                <i class="fas fa-chevron-left"></i>
-            </a>
-            <h1 class="text-xl font-bold tracking-tight text-slate-100">FINANCIAL <span class="text-purple-400">DIGITAL TWIN</span></h1>
-        </div>
-        <div class="flex items-center gap-4 text-xs font-mono">
-            <div class="flex items-center gap-2 px-3 py-1 bg-slate-800 rounded border border-slate-700">
-                <span class="w-2 h-2 rounded-full bg-emerald-500"></span> Live Data Feed
-=======
-
-    <!-- Header -->
-    <header class="h-16 border-b border-slate-700/50 flex items-center justify-between px-6 bg-[#0f172a] z-50 shrink-0">
+
+    <header class="h-16 border-b border-slate-700/50 flex items-center justify-between px-6 bg-[#0f172a]/90 backdrop-blur-md z-50 shrink-0">
         <div class="flex items-center gap-4">
             <button id="nav-toggle" class="text-slate-400 hover:text-white transition">
                 <i class="fas fa-bars"></i>
             </button>
             <h1 class="text-xl font-bold tracking-tight mono">ADAM <span class="text-indigo-400">v23</span> <span class="text-slate-500 font-normal">| Financial Digital Twin</span></h1>
         </div>
-        <div class="flex gap-4 mono text-xs text-slate-400 hidden md:flex">
-             <div>FIBO_ONTOLOGY: <span class="text-emerald-400">LOADED</span></div>
+        <div class="flex gap-4 mono text-xs text-slate-400 hidden md:flex items-center">
+             <div class="flex items-center gap-2 px-3 py-1 bg-slate-800 rounded border border-slate-700">
+                <span class="w-2 h-2 rounded-full bg-emerald-500 animate-pulse"></span> Live Feed
+             </div>
              <div>NODES: <span class="text-cyan-400" id="node-count">0</span></div>
         </div>
     </header>
 
-    <main class="flex-1 p-4 lg:p-8 overflow-y-auto grid grid-cols-12 gap-6 relative z-10">
-
-        <!-- Header Panel -->
-        <div class="col-span-12 glass-panel p-6 rounded-lg border-l-4 border-indigo-500 flex justify-between items-center">
-            <div>
-                <h1 class="text-2xl font-bold text-white mb-2 font-mono">ENTITY MAPPER & CONTAGION SIMULATOR</h1>
-                <p class="text-slate-400 text-sm max-w-2xl">
-                    Visualizing inter-company dependencies, supply chain risks, and financial contagion paths using the <span class="text-indigo-400 font-bold">FIBO Ontology</span>.
-                </p>
-            </div>
-            <div class="text-right">
-                <button onclick="resetGraph()" class="px-4 py-2 bg-slate-700 hover:bg-slate-600 rounded text-sm text-white transition"><i class="fas fa-sync-alt mr-2"></i>Reset View</button>
-            </div>
-        </div>
-
-        <!-- 3D Visualization Area -->
-        <div class="col-span-12 lg:col-span-8 glass-panel rounded-lg h-[600px] relative overflow-hidden flex flex-col shadow-2xl">
+    <main class="flex-1 p-4 lg:p-6 overflow-hidden grid grid-cols-12 gap-6 relative z-10">
+
+        <div class="col-span-12 lg:col-span-8 glass-panel rounded-lg relative overflow-hidden flex flex-col shadow-2xl h-full">
             <div class="absolute top-4 left-4 z-10 pointer-events-none">
-                <span class="text-xs font-mono bg-slate-900/80 px-2 py-1 rounded text-cyan-400 border border-slate-700">LIVE SIMULATION</span>
+                <span class="text-xs font-mono bg-slate-900/80 px-2 py-1 rounded text-cyan-400 border border-slate-700">INTERACTIVE TOPOLOGY</span>
                 <div id="selected-company-overlay" class="mt-2 text-xl font-bold text-white drop-shadow-md">Select Entity</div>
             </div>
 
-            <!-- Vis.js Network Container -->
-            <div id="network-container" class="bg-[#0b1120]"></div>
-
-            <!-- Legend -->
-            <div class="absolute bottom-4 left-4 z-10 bg-slate-900/80 p-2 rounded border border-slate-700 text-[10px] flex flex-col gap-1">
+            <div id="network-container" class="flex-1"></div>
+
+            <div class="absolute bottom-4 left-4 z-10 bg-slate-900/80 p-2 rounded border border-slate-700 text-[10px] flex flex-col gap-1 backdrop-blur-sm">
                 <div class="flex items-center gap-2"><span class="w-3 h-3 rounded-full bg-indigo-500"></span> Target Entity</div>
                 <div class="flex items-center gap-2"><span class="w-3 h-3 rounded-full bg-cyan-500"></span> Competitor</div>
                 <div class="flex items-center gap-2"><span class="w-3 h-3 rounded-full bg-emerald-500"></span> Supplier</div>
                 <div class="flex items-center gap-2"><span class="w-3 h-3 rounded-full bg-red-500"></span> High Risk</div>
             </div>
 
-            <!-- Controls -->
-            <div class="h-12 bg-slate-800 border-t border-slate-700 flex items-center justify-between px-6 shrink-0">
+            <div class="h-12 bg-slate-800/80 border-t border-slate-700 flex items-center justify-between px-6 shrink-0 backdrop-blur-sm">
                 <div class="flex space-x-4">
                     <button class="text-slate-400 hover:text-white" onclick="network.fit()"><i class="fas fa-expand"></i></button>
                     <button class="text-slate-400 hover:text-white" onclick="network.zoomIn()"><i class="fas fa-search-plus"></i></button>
                     <button class="text-slate-400 hover:text-white" onclick="network.zoomOut()"><i class="fas fa-search-minus"></i></button>
                 </div>
->>>>>>> 56f352a8
-            </div>
-            <button onclick="toggleContagion()" class="px-3 py-1 border border-red-900/50 text-red-400 bg-red-900/10 hover:bg-red-900/30 rounded transition">
-                <i class="fas fa-biohazard mr-1"></i> Simulate Contagion
-            </button>
+                <div class="text-xs text-slate-500 font-mono" id="last-updated">Updated: --:--:--</div>
+            </div>
         </div>
-    </header>
-
-<<<<<<< HEAD
-    <!-- Main Content -->
-    <main class="flex-1 relative overflow-hidden">
-
-        <!-- Graph Area -->
-        <div id="network-container"></div>
-
-        <!-- Info Panel (Slide-out) -->
-        <aside id="info-panel" class="info-panel glass-panel border-l border-slate-700 flex flex-col shadow-2xl">
-            <div class="p-4 border-b border-slate-700 flex justify-between items-center bg-slate-800/80">
-                <h2 class="font-bold text-lg text-white font-mono" id="panel-title">Entity Details</h2>
-                <button onclick="closePanel()" class="text-slate-500 hover:text-white">
-                    <i class="fas fa-times"></i>
-                </button>
-            </div>
-
-            <div class="flex-1 overflow-y-auto p-4 space-y-6" id="panel-content">
-                <!-- Content injected via JS -->
-                <div class="text-center text-slate-500 mt-10">
-                    <i class="fas fa-project-diagram text-4xl mb-4 opacity-30"></i>
-                    <p>Select a node to view digital twin data.</p>
-                </div>
-            </div>
-
-            <div class="p-4 border-t border-slate-700 bg-slate-800/80 text-xs text-center text-slate-500 font-mono">
-                Last Updated: <span id="last-updated">--:--:--</span>
-=======
-        <!-- Info Panel -->
-        <div class="col-span-12 lg:col-span-4 space-y-6 flex flex-col h-[600px]">
-
-            <!-- Entity Selector -->
-             <div class="glass-panel p-5 rounded-lg shrink-0">
-                <h3 class="text-emerald-400 font-bold font-mono uppercase mb-4 text-sm tracking-wider">Tracked Entities</h3>
-                <div class="space-y-1 h-32 overflow-y-auto pr-2 custom-scrollbar" id="company-list">
-                    <!-- Populated by JS -->
-                </div>
-            </div>
-
-            <!-- Dynamic Details Panel (Slide out effect simulated) -->
-            <div id="info-panel" class="glass-panel p-5 rounded-lg flex-1 overflow-y-auto transition-all duration-300 border border-slate-700/50">
+
+        <div class="col-span-12 lg:col-span-4 flex flex-col gap-6 h-full overflow-hidden">
+
+            <div class="glass-panel p-5 rounded-lg shrink-0 flex flex-col max-h-[30%]">
+                <h3 class="text-emerald-400 font-bold font-mono uppercase mb-4 text-sm tracking-wider flex justify-between">
+                    Tracked Entities <i class="fas fa-globe"></i>
+                </h3>
+                <div class="space-y-1 overflow-y-auto custom-scrollbar flex-1" id="company-list">
+                    </div>
+            </div>
+
+            <div id="info-panel" class="glass-panel p-5 rounded-lg flex-1 overflow-y-auto custom-scrollbar border border-slate-700/50">
                 <h3 class="text-indigo-400 font-bold font-mono uppercase mb-4 text-sm tracking-wider">Real-Time Telemetry</h3>
                 <div id="entity-details" class="space-y-4 font-mono text-xs text-slate-400">
-                    <p class="text-center italic mt-10">Select a node to view financial health, ESG scores, and credit ratings.</p>
-                </div>
-            </div>
-
-            <!-- Scenarios -->
+                    <div class="flex flex-col items-center justify-center h-40 text-slate-600">
+                        <i class="fas fa-project-diagram text-4xl mb-4 opacity-50"></i>
+                        <p>Select a node to view digital twin data.</p>
+                    </div>
+                </div>
+            </div>
+
             <div class="glass-panel p-5 rounded-lg shrink-0">
-                <h3 class="text-amber-400 font-bold font-mono uppercase mb-4 text-sm tracking-wider">Contagion Scenarios</h3>
-                <div class="grid grid-cols-2 gap-2">
-                    <button onclick="simulateContagion('supply')" class="p-2 bg-slate-800 hover:bg-slate-700 rounded text-xs text-slate-300 border border-slate-600 hover:border-amber-500 transition text-left">
-                        <i class="fas fa-truck text-amber-500 mr-1"></i> Supply Shock
+                <h3 class="text-amber-400 font-bold font-mono uppercase mb-4 text-sm tracking-wider">Simulation Engine</h3>
+                <div class="grid grid-cols-2 gap-3">
+                    <button onclick="simulateContagion('supply')" class="p-3 bg-slate-800 hover:bg-slate-700 rounded text-xs text-slate-300 border border-slate-600 hover:border-amber-500 transition text-left group">
+                        <i class="fas fa-truck text-amber-500 mr-2 group-hover:scale-110 transition-transform"></i> Supply Shock
                     </button>
-                    <button onclick="simulateContagion('credit')" class="p-2 bg-slate-800 hover:bg-slate-700 rounded text-xs text-slate-300 border border-slate-600 hover:border-red-500 transition text-left">
-                        <i class="fas fa-chart-down text-red-500 mr-1"></i> Credit Default
+                    <button onclick="simulateContagion('credit')" class="p-3 bg-slate-800 hover:bg-slate-700 rounded text-xs text-slate-300 border border-slate-600 hover:border-red-500 transition text-left group">
+                        <i class="fas fa-chart-down text-red-500 mr-2 group-hover:scale-110 transition-transform"></i> Credit Default
                     </button>
                 </div>
->>>>>>> 56f352a8
-            </div>
-        </aside>
-
-        <!-- Legend / Controls -->
-        <div class="absolute bottom-6 left-6 glass-panel p-3 rounded-lg border border-slate-700 pointer-events-none">
-            <div class="text-xs font-bold text-slate-500 uppercase mb-2">Network Topology</div>
-            <div class="flex gap-4 text-xs">
-                <div class="flex items-center gap-2"><span class="w-3 h-3 rounded-full bg-cyan-500"></span> Entity</div>
-                <div class="flex items-center gap-2"><span class="w-3 h-3 rounded-full bg-purple-500"></span> Supplier</div>
-                <div class="flex items-center gap-2"><span class="w-3 h-3 rounded-full bg-amber-500"></span> Competitor</div>
-                <div class="flex items-center gap-2"><span class="w-3 h-3 rounded-full bg-red-500"></span> Risk Event</div>
-            </div>
+                <button onclick="resetGraph()" class="w-full mt-3 py-2 border border-slate-600 text-slate-400 hover:bg-slate-700 rounded text-xs transition">
+                    <i class="fas fa-undo mr-2"></i> Reset State
+                </button>
+            </div>
+
         </div>
 
     </main>
 
-<<<<<<< HEAD
-    <script src="js/mock_data.js"></script>
-    <script src="js/app.js"></script>
     <script>
-        let network;
-        let isContagionMode = false;
-
-        // Sample Graph Data (Should be in mock_data normally)
-        const twinData = {
-            nodes: [
-                { id: 1, label: "NVDA\nNvidia Corp", group: "entity", value: 40 },
-                { id: 2, label: "TSM\nTSMC", group: "supplier", value: 30 },
-                { id: 3, label: "AMD\nAdvanced Micro", group: "competitor", value: 25 },
-                { id: 4, label: "INTC\nIntel", group: "competitor", value: 25 },
-                { id: 5, label: "ASML", group: "supplier", value: 20 },
-                { id: 6, label: "MSFT\nMicrosoft", group: "client", value: 35 },
-                { id: 7, label: "Supply Chain\nDisruption", group: "risk", value: 15 },
-                { id: 8, label: "China/Taiwan\nTension", group: "risk", value: 20 }
-            ],
-            edges: [
-                { from: 2, to: 1, label: "Chips", arrows: "to" },
-                { from: 5, to: 2, label: "Lithography", arrows: "to" },
-                { from: 1, to: 6, label: "AI Hardware", arrows: "to" },
-                { from: 3, to: 1, label: "Competes", dashes: true },
-                { from: 4, to: 1, label: "Competes", dashes: true },
-                // Risk Edges
-                { from: 7, to: 5, color: { color: "rgba(255,255,255,0.1)" }, hidden: true, id: "risk1" },
-                { from: 8, to: 2, color: { color: "rgba(255,255,255,0.1)" }, hidden: true, id: "risk2" }
-            ]
+        // -- 1. Data Mock (Standalone Fallback) --
+        const mockData = {
+            "NVDA": {
+                name: "Nvidia Corporation", industry: "Semiconductors",
+                financials: { revenue: "60.9B", net_income: "29.7B", credit_rating: "AA" },
+                competitors: ["AMD", "INTC", "QCOM"],
+                suppliers: ["TSMC", "Samsung", "Micron"]
+            },
+            "JPM": {
+                name: "JPMorgan Chase", industry: "Banking",
+                financials: { revenue: "158.1B", net_income: "49.5B", credit_rating: "A+" },
+                competitors: ["BAC", "C", "GS", "MS"],
+                suppliers: ["Fiserv", "Oracle"]
+            },
+            "TSLA": {
+                name: "Tesla Inc", industry: "Automotive",
+                financials: { revenue: "96.7B", net_income: "14.9B", credit_rating: "BBB" },
+                competitors: ["F", "GM", "TM", "BYD"],
+                suppliers: ["Panasonic", "CATL", "LG Chem"]
+            },
+            "AAPL": {
+                name: "Apple Inc", industry: "Consumer Electronics",
+                financials: { revenue: "383.3B", net_income: "97.0B", credit_rating: "AAA" },
+                competitors: ["MSFT", "GOOGL", "SAMSUNG"],
+                suppliers: ["Foxconn", "TSMC", "Sony"]
+            }
         };
 
-        const container = document.getElementById("network-container");
-
-        const options = {
-            nodes: {
-                shape: "dot",
-                font: { face: "Inter", color: "#fff", strokeWidth: 0, strokeColor: "#000" },
-                borderWidth: 2,
-                shadow: true
-            },
-            edges: {
-                width: 1,
-                color: { color: "#475569", highlight: "#fff" },
-                smooth: { type: "continuous" }
-            },
-            groups: {
-                entity: { color: { background: "#06b6d4", border: "#22d3ee" }, font: { size: 16 } }, // Cyan
-                supplier: { color: { background: "#7c3aed", border: "#8b5cf6" } }, // Violet
-                competitor: { color: { background: "#d97706", border: "#f59e0b" } }, // Amber
-                client: { color: { background: "#059669", border: "#10b981" } }, // Emerald
-                risk: { color: { background: "#7f1d1d", border: "#ef4444" }, shape: "triangle", font: { color: "#fca5a5" } } // Red
-            },
-            physics: {
-                stabilization: false,
-                barnesHut: { gravitationalConstant: -3000, springLength: 200 }
-            },
-            interaction: { hover: true }
-        };
-
-        window.dataManager.init().then(() => {
-            initNetwork();
+        // -- 2. Global State --
+        let network = null;
+        let nodes = new vis.DataSet([]);
+        let edges = new vis.DataSet([]);
+        let currentTicker = null;
+        let isContagionActive = false;
+
+        // -- 3. Initialization --
+        document.addEventListener('DOMContentLoaded', () => {
+            initList();
+            initGraph();
+            
+            // Load first entity by default
+            const first = Object.keys(mockData)[0];
+            loadEntityGraph(first);
+            
+            // Time ticker
+            setInterval(() => {
+                document.getElementById("last-updated").innerText = "Updated: " + new Date().toLocaleTimeString();
+            }, 1000);
         });
 
-        function initNetwork() {
-            const nodes = new vis.DataSet(twinData.nodes);
-            const edges = new vis.DataSet(twinData.edges);
-
-            network = new vis.Network(container, { nodes, edges }, options);
-
-            network.on("click", function (params) {
-                if (params.nodes.length > 0) {
-                    const nodeId = params.nodes[0];
-                    const node = nodes.get(nodeId);
-                    openPanel(node);
-                } else {
-                    closePanel();
-                }
-            });
-        }
-
-        function openPanel(node) {
-            const panel = document.getElementById("info-panel");
-            const title = document.getElementById("panel-title");
-            const content = document.getElementById("panel-content");
-
-            panel.classList.add("open");
-            title.innerText = node.label.replace('\n', ' '); // Clean label
-
-            // Simulate Metadata Generation
-            const isRisk = node.group === 'risk';
-
-            let html = `
-                <div class="mb-6">
-                    <span class="text-xs uppercase font-bold text-slate-500 mb-2 block">Entity Status</span>
-                    <div class="flex items-center gap-3">
-                        <div class="text-3xl font-bold ${isRisk ? 'text-red-400' : 'text-white'}">
-                            ${isRisk ? 'CRITICAL' : 'STABLE'}
-                        </div>
-                        <div class="bg-slate-800 px-2 py-1 rounded text-xs border border-slate-700">
-                            ID: #${node.id}992
-=======
-    <script>
-        let network = null;
-        let companyData = {};
-        let currentTicker = null;
-
-        // Vis.js DataSets
-        const nodes = new vis.DataSet([]);
-        const edges = new vis.DataSet([]);
-
-        document.addEventListener('DOMContentLoaded', async () => {
-             // Load Data
-             await window.dataManager.init();
-             const data = window.MOCK_DATA || {};
-             companyData = data.company_data || {};
-
-             // Setup List
-             const companyList = document.getElementById('company-list');
-             if (Object.keys(companyData).length === 0) {
-                 companyList.innerHTML = '<div class="text-slate-500 text-xs">No company data loaded.</div>';
-             } else {
-                 Object.keys(companyData).forEach(ticker => {
-                     const comp = companyData[ticker];
-                     const el = document.createElement('div');
-                     el.className = 'p-2 bg-slate-800/50 hover:bg-slate-700 rounded cursor-pointer flex justify-between items-center border-l-2 border-transparent hover:border-emerald-500 transition group';
-                     el.innerHTML = `
-                        <span class="font-bold text-slate-300 group-hover:text-white text-xs">${ticker}</span>
-                        <span class="text-[10px] text-slate-500 truncate w-32 text-right">${comp.name}</span>
-                     `;
-                     el.onclick = () => loadEntityGraph(ticker);
-                     companyList.appendChild(el);
-                 });
-             }
-
-             // Initialize Empty Graph
-             initGraph();
-
-             // Load first if available
-             const first = Object.keys(companyData)[0];
-             if(first) loadEntityGraph(first);
-        });
+        // -- 4. Functions --
+
+        function initList() {
+            const list = document.getElementById('company-list');
+            list.innerHTML = '';
+            Object.keys(mockData).forEach(ticker => {
+                const comp = mockData[ticker];
+                const div = document.createElement('div');
+                div.className = 'p-3 bg-slate-800/30 hover:bg-slate-700/50 rounded cursor-pointer flex justify-between items-center border-l-2 border-transparent hover:border-emerald-500 transition group mb-1';
+                div.innerHTML = `
+                    <span class="font-bold text-slate-300 group-hover:text-white text-xs font-mono">${ticker}</span>
+                    <span class="text-[10px] text-slate-500 truncate w-24 text-right">${comp.name}</span>
+                `;
+                div.onclick = () => loadEntityGraph(ticker);
+                list.appendChild(div);
+            });
+        }
 
         function initGraph() {
             const container = document.getElementById('network-container');
             const data = { nodes: nodes, edges: edges };
             const options = {
                 nodes: {
-                    shape: 'dot',
-                    size: 20,
-                    font: { face: 'JetBrains Mono', color: '#e2e8f0', size: 12 },
-                    borderWidth: 2,
-                    shadow: true
+                    shape: 'dot', size: 20,
+                    font: { face: 'ui-monospace, SFMono-Regular, Menlo, Monaco, Consolas', color: '#e2e8f0', size: 14 },
+                    borderWidth: 2, shadow: true
                 },
                 edges: {
-                    width: 1,
-                    color: { color: '#475569', highlight: '#3b82f6' },
+                    width: 1, color: { color: '#475569', highlight: '#3b82f6' },
                     smooth: { type: 'continuous' }
                 },
                 physics: {
                     stabilization: true,
-                    barnesHut: { gravitationalConstant: -3000, springLength: 150 }
+                    barnesHut: { gravitationalConstant: -4000, springLength: 150, springConstant: 0.04 }
                 },
-                interaction: { hover: true }
+                interaction: { hover: true, tooltipDelay: 200 }
             };
             network = new vis.Network(container, data, options);
 
+            // Click Handler
             network.on("click", function (params) {
                 if (params.nodes.length > 0) {
                     const nodeId = params.nodes[0];
                     const node = nodes.get(nodeId);
-                    if(node.group === 'target' || node.group === 'competitor') {
-                        // Show details for this node if we have data, otherwise show generic
-                        // For simplicity, we just reload the main entity details if it matches
-                        if(companyData[node.label]) {
-                             showDetails(node.label);
-                        }
+                    // Show details if it's a known entity, else show simplified
+                    if (mockData[node.label]) {
+                        showDetails(node.label);
+                    } else {
+                        // Simple external node detail
+                        document.getElementById('entity-details').innerHTML = `
+                            <div class="bg-slate-800/50 p-4 rounded border border-slate-700">
+                                <h4 class="text-white font-bold text-lg mb-1">${node.label}</h4>
+                                <span class="text-xs text-slate-500 uppercase font-mono">${node.group} Node</span>
+                                <p class="text-xs text-slate-400 mt-2">External relationship entity. Deep telemetry not established.</p>
+                            </div>
+                        `;
                     }
                 }
             });
@@ -383,46 +245,42 @@
 
         function loadEntityGraph(ticker) {
             currentTicker = ticker;
-            const data = companyData[ticker];
+            const data = mockData[ticker];
             if (!data) return;
 
             document.getElementById('selected-company-overlay').textContent = `${data.name} (${ticker})`;
             showDetails(ticker);
 
-            // Clear
+            // Reset Animation State
+            document.body.classList.remove('contagion-alert');
+            isContagionActive = false;
+
+            // Build Topology
             nodes.clear();
             edges.clear();
 
-            // Add Central Node
+            // 1. Central Node
             nodes.add({
-                id: 0,
-                label: ticker,
-                group: 'target',
+                id: 0, label: ticker, group: 'target',
                 color: { background: '#6366f1', border: '#4f46e5' }, // Indigo
-                size: 30
-            });
-
-            // Add Competitors
-            const competitors = data.competitors || [];
-            competitors.forEach((comp, i) => {
+                size: 35, font: { size: 18, color: '#fff' }
+            });
+
+            // 2. Competitors
+            data.competitors.forEach((comp, i) => {
                 const id = i + 1;
                 nodes.add({
-                    id: id,
-                    label: comp,
-                    group: 'competitor',
+                    id: id, label: comp, group: 'competitor',
                     color: { background: '#06b6d4', border: '#0891b2' } // Cyan
                 });
-                edges.add({ from: 0, to: id, label: 'Competes' });
-            });
-
-            // Add Fake Supply Chain Nodes
-            const suppliers = ['TSMC', 'Foxconn', 'Samsung', 'Intel'];
-            suppliers.forEach((sup, i) => {
+                edges.add({ from: 0, to: id, label: 'Competes', dashes: true });
+            });
+
+            // 3. Suppliers
+            data.suppliers.forEach((sup, i) => {
                 const id = 100 + i;
                 nodes.add({
-                    id: id,
-                    label: sup,
-                    group: 'supplier',
+                    id: id, label: sup, group: 'supplier',
                     color: { background: '#10b981', border: '#059669' } // Emerald
                 });
                 edges.add({ from: id, to: 0, arrows: 'to', label: 'Supplies' });
@@ -433,220 +291,86 @@
         }
 
         function showDetails(ticker) {
-            const data = companyData[ticker];
-            const details = document.getElementById('entity-details');
-
-            if(!data) {
-                // If clicking a node we don't have deep data for
-                details.innerHTML = `<div class="p-4 text-center"><h4 class="text-white text-lg font-bold">${ticker}</h4><p class="text-slate-500">External Entity (No deep data loaded)</p></div>`;
-                return;
-            }
-
-            // Simulate some extra fields
-            const revenue = (data.financial_statements?.income_statement?.revenue || []).slice(-1)[0] || 'N/A';
-            const netIncome = (data.financial_statements?.income_statement?.net_income || []).slice(-1)[0] || 'N/A';
-
-            details.innerHTML = `
-                <div class="mb-4">
-                    <h4 class="text-white text-lg font-bold border-b border-slate-700 pb-2 mb-2">${data.name}</h4>
-                    <div class="grid grid-cols-2 gap-4">
-                        <div>
-                            <span class="text-slate-500 block text-[10px] uppercase">Sector</span>
-                            <span class="text-white">${data.industry}</span>
+            const data = mockData[ticker];
+            if (!data) return;
+
+            const html = `
+                <div class="mb-6">
+                    <h4 class="text-white text-xl font-bold border-b border-slate-700 pb-2 mb-2 flex justify-between items-center">
+                        ${ticker}
+                        <span class="text-[10px] bg-slate-800 px-2 py-0.5 rounded text-slate-400 font-normal">Active</span>
+                    </h4>
+                    <p class="text-xs text-slate-500 mb-4">${data.name} | ${data.industry}</p>
+                    
+                    <div class="space-y-3">
+                        <div class="bg-slate-800/50 p-3 rounded border border-slate-700 flex justify-between items-center">
+                            <span class="text-slate-400">Revenue</span>
+                            <span class="text-emerald-400 font-bold">$${data.financials.revenue}</span>
                         </div>
-                        <div>
-                            <span class="text-slate-500 block text-[10px] uppercase">Ticker</span>
-                            <span class="text-white font-mono">${ticker}</span>
+                        <div class="bg-slate-800/50 p-3 rounded border border-slate-700 flex justify-between items-center">
+                            <span class="text-slate-400">Net Income</span>
+                            <span class="text-blue-400 font-bold">$${data.financials.net_income}</span>
+                        </div>
+                        <div class="bg-slate-800/50 p-3 rounded border border-slate-700 flex justify-between items-center">
+                            <span class="text-slate-400">Credit Rating</span>
+                            <span class="text-white font-bold">${data.financials.credit_rating}</span>
                         </div>
                     </div>
                 </div>
 
-                <div class="space-y-3">
-                    <div class="bg-slate-800/50 p-3 rounded border border-slate-700">
-                        <div class="flex justify-between items-center mb-1">
-                            <span class="text-slate-400">Revenue (LTM)</span>
-                            <span class="text-emerald-400 font-bold">$${revenue}M</span>
-                        </div>
-                         <div class="w-full bg-slate-700 h-1.5 rounded-full">
-                            <div class="bg-emerald-500 h-1.5 rounded-full" style="width: 75%"></div>
-                        </div>
-                    </div>
-
-                    <div class="bg-slate-800/50 p-3 rounded border border-slate-700">
-                        <div class="flex justify-between items-center mb-1">
-                            <span class="text-slate-400">Net Income</span>
-                            <span class="text-blue-400 font-bold">$${netIncome}M</span>
-                        </div>
-                         <div class="w-full bg-slate-700 h-1.5 rounded-full">
-                            <div class="bg-blue-500 h-1.5 rounded-full" style="width: 45%"></div>
-                        </div>
-                    </div>
-
-                    <div class="bg-slate-800/50 p-3 rounded border border-slate-700">
-                        <div class="flex justify-between items-center mb-1">
-                            <span class="text-slate-400">ESG Score</span>
-                            <span class="text-amber-400 font-bold">A-</span>
-                        </div>
-                         <div class="w-full bg-slate-700 h-1.5 rounded-full">
-                            <div class="bg-amber-500 h-1.5 rounded-full" style="width: 85%"></div>
-                        </div>
-                    </div>
-
-                    <div class="bg-slate-800/50 p-3 rounded border border-slate-700">
-                        <div class="flex justify-between items-center mb-1">
-                            <span class="text-slate-400">Credit Rating</span>
-                            <span class="text-white font-bold">BBB+</span>
->>>>>>> 56f352a8
-                        </div>
-                    </div>
+                <div>
+                    <span class="text-xs uppercase font-bold text-slate-500 mb-2 block">Recent Signals</span>
+                    <ul class="space-y-2 text-xs text-slate-300 font-mono">
+                        <li class="flex gap-2"><span class="text-slate-600">10:42</span> <span>10-K Filing Ingested</span></li>
+                        <li class="flex gap-2"><span class="text-slate-600">09:15</span> <span>Market Move: +1.2%</span></li>
+                        <li class="flex gap-2"><span class="text-slate-600">08:00</span> <span>Analyst Upgrade (GS)</span></li>
+                    </ul>
                 </div>
             `;
-        }
-
-<<<<<<< HEAD
-            if (!isRisk) {
-                html += `
-                    <div class="grid grid-cols-2 gap-4 mb-6">
-                        <div class="bg-slate-800/50 p-3 rounded border border-slate-700">
-                            <div class="text-xs text-slate-500 mb-1">Revenue (TTM)</div>
-                            <div class="font-mono text-cyan-400">$${(Math.random()*100).toFixed(1)}B</div>
-                        </div>
-                        <div class="bg-slate-800/50 p-3 rounded border border-slate-700">
-                            <div class="text-xs text-slate-500 mb-1">ESG Score</div>
-                            <div class="font-mono text-emerald-400">${Math.floor(Math.random()*30+70)}/100</div>
-                        </div>
-                         <div class="bg-slate-800/50 p-3 rounded border border-slate-700">
-                            <div class="text-xs text-slate-500 mb-1">Credit Rating</div>
-                            <div class="font-mono text-white">AA-</div>
-                        </div>
-                         <div class="bg-slate-800/50 p-3 rounded border border-slate-700">
-                            <div class="text-xs text-slate-500 mb-1">Sentiment</div>
-                            <div class="font-mono text-yellow-400">Neutral</div>
-                        </div>
-                    </div>
-
-                    <div class="mb-6">
-                        <span class="text-xs uppercase font-bold text-slate-500 mb-2 block">Recent Signals</span>
-                        <ul class="space-y-2 text-xs text-slate-300 font-mono">
-                            <li class="flex gap-2">
-                                <span class="text-slate-600">10:42</span>
-                                <span>10-K Filing Ingested</span>
-                            </li>
-                            <li class="flex gap-2">
-                                <span class="text-slate-600">09:15</span>
-                                <span>News: "Chip shortage eases..."</span>
-                            </li>
-                             <li class="flex gap-2">
-                                <span class="text-slate-600">08:00</span>
-                                <span>Analyst Upgrade (GS)</span>
-                            </li>
-                        </ul>
-                    </div>
-                `;
-            } else {
-                 html += `
-                    <div class="bg-red-900/20 border border-red-500/50 p-4 rounded mb-4">
-                        <h3 class="text-red-400 font-bold mb-2 text-sm"><i class="fas fa-exclamation-triangle"></i> Impact Assessment</h3>
-                        <p class="text-xs text-red-200 leading-relaxed">
-                            This risk factor has a high probability of cascading failure across the semiconductor supply chain.
-                            Estimated VaR: <span class="font-mono font-bold">$12.4B</span>.
-                        </p>
-                    </div>
-                    <button class="w-full py-2 bg-red-600 hover:bg-red-500 text-white rounded font-bold text-sm transition">
-                        Run Monte Carlo Sim
-                    </button>
-                 `;
+            document.getElementById('entity-details').innerHTML = html;
+        }
+
+        function simulateContagion(type) {
+            if (!currentTicker || isContagionActive) return;
+            isContagionActive = true;
+
+            document.body.classList.add('contagion-alert');
+            const allNodes = nodes.get();
+            const allEdges = edges.get();
+
+            if (type === 'supply') {
+                // Find suppliers
+                const suppliers = allNodes.filter(n => n.group === 'supplier');
+                if(suppliers.length > 0) {
+                    const victim = suppliers[0];
+                    // Turn victim Red
+                    nodes.update({ id: victim.id, color: { background: '#ef4444', border: '#991b1b' }, size: 30 });
+                    
+                    // Thicken edges to target
+                    const riskEdges = allEdges.filter(e => e.from === victim.id && e.to === 0);
+                    riskEdges.forEach(e => {
+                        edges.update({ id: e.id, color: { color: '#ef4444' }, width: 4, dashes: true });
+                    });
+
+                    // Target turns Amber
+                    nodes.update({ id: 0, color: { background: '#f59e0b', border: '#b45309' } });
+                }
+            } else if (type === 'credit') {
+                // Target turns Red
+                nodes.update({ id: 0, color: { background: '#ef4444', border: '#991b1b' } });
+                
+                // Competitors turn Green (Market Share gain)
+                const comps = allNodes.filter(n => n.group === 'competitor');
+                comps.forEach(n => {
+                    nodes.update({ id: n.id, color: { background: '#10b981', border: '#059669' } });
+                });
             }
-
-            content.innerHTML = html;
-        }
-
-        function closePanel() {
-            document.getElementById("info-panel").classList.remove("open");
-            if (network) network.unselectAll();
-        }
-
-        function toggleContagion() {
-            isContagionMode = !isContagionMode;
-            const body = document.body;
-
-            if (isContagionMode) {
-                // Show risk edges
-                const edgesToUpdate = [];
-                twinData.edges.forEach(e => {
-                    if (e.id && e.id.startsWith('risk')) {
-                         edgesToUpdate.push({ id: e.id, hidden: false, color: { color: '#ef4444' }, width: 3, dashes: true });
-                    }
-                });
-
-                // Add Red Pulse to everything
-                network.body.data.edges.update(edgesToUpdate);
-                body.classList.add('contagion-alert');
-
-                // Shake nodes
-                network.fit({ animation: { duration: 1000, easingFunction: "easeInOutQuad" } });
-            } else {
-                 const edgesToUpdate = [];
-                 twinData.edges.forEach(e => {
-                    if (e.id && e.id.startsWith('risk')) {
-                         edgesToUpdate.push({ id: e.id, hidden: true });
-                    }
-                });
-                network.body.data.edges.update(edgesToUpdate);
-                body.classList.remove('contagion-alert');
-            }
-=======
-        function simulateContagion(type) {
-            if (!currentTicker) return;
-
-            // Reset colors
-            const allNodes = nodes.get();
-            allNodes.forEach(n => {
-                if (n.group === 'competitor') nodes.update({ id: n.id, color: { background: '#06b6d4', border: '#0891b2' } });
-                if (n.group === 'supplier') nodes.update({ id: n.id, color: { background: '#10b981', border: '#059669' } });
-                if (n.group === 'target') nodes.update({ id: n.id, color: { background: '#6366f1', border: '#4f46e5' } });
-            });
-            const allEdges = edges.get();
-            allEdges.forEach(e => edges.update({ id: e.id, color: { color: '#475569' }, width: 1 }));
-
-            // Simulate
-            if (type === 'supply') {
-                // Highlight suppliers red and edges to target
-                const suppliers = allNodes.filter(n => n.group === 'supplier');
-                const impacted = suppliers.slice(0, 2); // Pick first 2
-
-                impacted.forEach(n => {
-                    nodes.update({ id: n.id, color: { background: '#ef4444', border: '#991b1b' } }); // Red
-                    // Find edges
-                    const connectedEdges = allEdges.filter(e => e.from === n.id && e.to === 0);
-                    connectedEdges.forEach(e => {
-                        edges.update({ id: e.id, color: { color: '#ef4444' }, width: 3, dashes: true });
-                    });
-                });
-
-                // Target turns amber
-                nodes.update({ id: 0, color: { background: '#f59e0b', border: '#b45309' } }); // Amber
-
-            } else if (type === 'credit') {
-                 // Target turns red, competitors turn green (advantage)
-                 nodes.update({ id: 0, color: { background: '#ef4444', border: '#991b1b' } });
-
-                 const comps = allNodes.filter(n => n.group === 'competitor');
-                 comps.forEach(n => {
-                      nodes.update({ id: n.id, color: { background: '#10b981', border: '#059669' } });
-                 });
-            }
+            network.fit({ animation: { duration: 1000, easingFunction: "easeInOutQuad" } });
         }
 
         function resetGraph() {
             if(currentTicker) loadEntityGraph(currentTicker);
->>>>>>> 56f352a8
-        }
-
-        setInterval(() => {
-            document.getElementById("last-updated").innerText = new Date().toLocaleTimeString();
-        }, 1000);
-
+        }
     </script>
 </body>
 </html>