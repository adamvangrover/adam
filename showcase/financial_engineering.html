<!DOCTYPE html>
<html lang="en">
<head>
    <meta charset="UTF-8">
    <meta name="viewport" content="width=device-width, initial-scale=1.0">
<<<<<<< HEAD
    <title>ADAM v24.0 | Financial Quantum Engine</title>
    <script src="https://cdn.tailwindcss.com"></script>
    <script src="https://cdn.jsdelivr.net/npm/chart.js"></script>
    <script src="https://cdnjs.cloudflare.com/ajax/libs/jspdf/2.5.1/jspdf.umd.min.js"></script>

=======
    <title>ADAM v23.5 | Financial Engine</title>
    <script src="https://cdn.tailwindcss.com"></script>
    <script src="https://cdn.jsdelivr.net/npm/chart.js"></script>
    <script src="https://cdnjs.cloudflare.com/ajax/libs/jspdf/2.5.1/jspdf.umd.min.js"></script>
    
>>>>>>> dae6f89f
    <style>
        /* --- CORE THEME: ADAM TERMINAL --- */
        :root {
            --bg-dark: #050b14;
            --panel-glass: rgba(15, 23, 42, 0.6);
            --cyan-glow: #06b6d4;
            --purple-glow: #8b5cf6;
            --green-glow: #10b981;
            --red-glow: #ef4444;
        }

<<<<<<< HEAD
        body {
            background-color: var(--bg-dark);
            color: #e2e8f0;
            font-family: 'Courier New', Courier, monospace;
=======
        body { 
            background-color: var(--bg-dark); 
            color: #e2e8f0; 
            font-family: 'Courier New', Courier, monospace; 
>>>>>>> dae6f89f
            overflow-x: hidden;
        }

        /* Glassmorphism Panel */
<<<<<<< HEAD
        .glass-panel {
            background: var(--panel-glass);
            backdrop-filter: blur(12px);
            -webkit-backdrop-filter: blur(12px);
            border: 1px solid rgba(148, 163, 184, 0.1);
=======
        .glass-panel { 
            background: var(--panel-glass); 
            backdrop-filter: blur(12px); 
            -webkit-backdrop-filter: blur(12px);
            border: 1px solid rgba(148, 163, 184, 0.1); 
>>>>>>> dae6f89f
            box-shadow: 0 8px 32px 0 rgba(0, 0, 0, 0.37);
        }

        /* CRT Scanline Effect */
        .scanlines {
            position: fixed;
            top: 0; left: 0; width: 100vw; height: 100vh;
            background: linear-gradient(to bottom, rgba(255,255,255,0), rgba(255,255,255,0) 50%, rgba(0,0,0,0.1) 50%, rgba(0,0,0,0.1));
            background-size: 100% 4px;
            pointer-events: none;
            z-index: 50;
            opacity: 0.3;
        }

        /* Custom Inputs */
<<<<<<< HEAD
        input[type="number"], select {
            background: #0f172a;
            border: 1px solid #334155;
            color: #fff;
            font-family: 'Courier New', monospace;
            transition: all 0.3s ease;
        }
        input[type="number"]:focus, select:focus {
            border-color: var(--cyan-glow);
            box-shadow: 0 0 10px rgba(6, 182, 212, 0.2);
            outline: none;
=======
        input[type="number"], select { 
            background: #0f172a; 
            border: 1px solid #334155; 
            color: #fff; 
            font-family: 'Courier New', monospace;
            transition: all 0.3s ease;
        }
        input[type="number"]:focus, select:focus { 
            border-color: var(--cyan-glow); 
            box-shadow: 0 0 10px rgba(6, 182, 212, 0.2); 
            outline: none; 
>>>>>>> dae6f89f
        }

        /* Range Slider Styling */
        input[type=range] {
<<<<<<< HEAD
            -webkit-appearance: none;
            width: 100%;
=======
            -webkit-appearance: none; 
            width: 100%; 
>>>>>>> dae6f89f
            background: transparent;
        }
        input[type=range]::-webkit-slider-thumb {
            -webkit-appearance: none;
            height: 16px; width: 16px;
            border-radius: 50%;
            background: var(--cyan-glow);
            cursor: pointer;
            margin-top: -6px;
            box-shadow: 0 0 10px var(--cyan-glow);
        }
        input[type=range]::-webkit-slider-runnable-track {
            width: 100%; height: 4px;
            cursor: pointer;
            background: #334155;
            border-radius: 2px;
        }

        /* KPI Cards */
<<<<<<< HEAD
        .cyber-card {
            border-left: 4px solid var(--cyan-glow);
            transition: transform 0.2s ease, box-shadow 0.2s ease;
        }
        .cyber-card:hover {
            transform: translateY(-2px);
            box-shadow: 0 0 20px rgba(6, 182, 212, 0.15);
        }
        .cyber-card.alert { border-left-color: var(--red-glow); }

=======
        .cyber-card { 
            border-left: 4px solid var(--cyan-glow); 
            transition: transform 0.2s ease, box-shadow 0.2s ease;
        }
        .cyber-card:hover { 
            transform: translateY(-2px); 
            box-shadow: 0 0 20px rgba(6, 182, 212, 0.15); 
        }
        .cyber-card.alert { border-left-color: var(--red-glow); }
        
>>>>>>> dae6f89f
        /* Animations */
        @keyframes fadeIn { from { opacity: 0; transform: translateY(10px); } to { opacity: 1; transform: translateY(0); } }
        .animate-fade-in { animation: fadeIn 0.5s ease-out forwards; }

        /* Scrollbar */
        ::-webkit-scrollbar { width: 8px; height: 8px; }
        ::-webkit-scrollbar-track { background: #020617; }
        ::-webkit-scrollbar-thumb { background: #334155; border-radius: 4px; }
        ::-webkit-scrollbar-thumb:hover { background: #475569; }

        .tab-btn.active {
            color: var(--cyan-glow);
            border-bottom: 2px solid var(--cyan-glow);
            text-shadow: 0 0 8px rgba(6, 182, 212, 0.4);
        }
    </style>
</head>
<body class="min-h-screen flex flex-col p-4 md:p-6">
<<<<<<< HEAD

=======
    
>>>>>>> dae6f89f
    <div class="scanlines"></div>

    <header class="max-w-[1600px] mx-auto w-full mb-6 flex flex-col md:flex-row justify-between items-center border-b border-gray-800 pb-4 relative z-10">
        <div class="flex items-center space-x-4 mb-4 md:mb-0">
            <div class="h-10 w-10 bg-cyan-900/20 border border-cyan-500 rounded flex items-center justify-center text-cyan-400 font-bold text-xl">A</div>
            <div>
                <h1 class="text-2xl font-bold text-white tracking-widest uppercase">ADAM <span class="text-cyan-400">ENGINE</span></h1>
                <p class="text-[10px] text-gray-500 tracking-[0.2em] uppercase">Financial Intelligence Unit v24.0</p>
            </div>
        </div>
        <div class="flex items-center gap-3">
            <button onclick="saveScenario()" class="px-3 py-1 text-xs border border-gray-700 rounded hover:border-cyan-500 hover:text-cyan-400 transition">SAVE STATE</button>
            <button onclick="loadScenario()" class="px-3 py-1 text-xs border border-gray-700 rounded hover:border-cyan-500 hover:text-cyan-400 transition">LOAD LAST</button>
            <button onclick="exportReport()" class="px-3 py-1 text-xs bg-cyan-900/30 border border-cyan-500/50 rounded text-cyan-400 hover:bg-cyan-500 hover:text-white transition">EXPORT PDF</button>
            <div class="ml-4 pl-4 border-l border-gray-800 text-right hidden md:block">
                <div class="text-[10px] text-green-500 font-mono animate-pulse">● SYSTEM ONLINE</div>
                <div class="text-[10px] text-gray-600">LATENCY: 12ms</div>
            </div>
        </div>
    </header>

    <div class="max-w-[1600px] mx-auto w-full grid grid-cols-12 gap-6 relative z-10 flex-grow">
<<<<<<< HEAD

        <aside class="col-span-12 lg:col-span-3 space-y-6">

=======
        
        <aside class="col-span-12 lg:col-span-3 space-y-6">
            
>>>>>>> dae6f89f
            <div class="glass-panel p-5 rounded-lg border-t-2 border-t-cyan-500/50">
                <h3 class="text-xs font-bold text-cyan-400 mb-4 uppercase tracking-wider flex justify-between">
                    1. Financial Inputs <span class="text-gray-600">LTM</span>
                </h3>
                <div class="space-y-3">
                    <div>
                        <label class="flex justify-between text-[10px] text-gray-400 mb-1">
                            <span>LTM EBITDA</span>
                            <span class="text-cyan-600" id="disp-ebitda">-</span>
                        </label>
                        <input type="number" id="ebitda" value="50000000" class="w-full px-2 py-1 rounded bg-slate-900 focus:ring-1 focus:ring-cyan-500" onchange="calculate()">
                    </div>
                    <div>
                        <label class="flex justify-between text-[10px] text-gray-400 mb-1">
                            <span>CAGR Growth</span>
                            <span class="text-cyan-600" id="disp-growth">5%</span>
                        </label>
                        <input type="range" id="growth" min="-5" max="30" step="0.5" value="5" oninput="calculate()">
                    </div>
                    <div>
                        <label class="block text-[10px] text-gray-400 mb-1">Total Debt ($)</label>
                        <input type="number" id="debt" value="200000000" class="w-full px-2 py-1 rounded bg-slate-900" onchange="calculate()">
                    </div>
                    <div>
                        <label class="block text-[10px] text-gray-400 mb-1">Annual Interest ($)</label>
                        <input type="number" id="interest" value="18000000" class="w-full px-2 py-1 rounded bg-slate-900" onchange="calculate()">
                    </div>
                </div>
            </div>

            <div class="glass-panel p-5 rounded-lg border-t-2 border-t-purple-500/50">
                <h3 class="text-xs font-bold text-purple-400 mb-4 uppercase tracking-wider">2. Capital Structure</h3>
                <div class="space-y-3">
                    <div class="grid grid-cols-2 gap-2">
                        <div>
                            <label class="block text-[10px] text-gray-400 mb-1">Entry Mult (x)</label>
                            <input type="number" id="entryMult" value="10.0" step="0.1" class="w-full px-2 py-1 rounded bg-slate-900" onchange="calculate()">
                        </div>
                        <div>
                            <label class="block text-[10px] text-gray-400 mb-1">Cost Debt (%)</label>
                            <input type="number" id="costDebt" value="8.5" step="0.1" class="w-full px-2 py-1 rounded bg-slate-900" onchange="calculate()">
                        </div>
                    </div>
                    <div>
                        <label class="flex justify-between text-[10px] text-gray-400 mb-1">
                            <span>Equity Contribution</span>
                            <span class="text-purple-600" id="disp-equity">40%</span>
                        </label>
                        <input type="range" id="equityPct" min="10" max="100" value="40" oninput="calculate()">
                    </div>
<<<<<<< HEAD
                </div>
            </div>

            <div class="glass-panel p-5 rounded-lg border-t-2 border-t-green-500/50">
                <h3 class="text-xs font-bold text-green-400 mb-4 uppercase tracking-wider">3. Risk Simulation</h3>
                <div class="space-y-3">
                    <div>
                        <label class="flex justify-between text-[10px] text-gray-400 mb-1">
                            <span>Volatility (σ)</span>
                            <span class="text-green-600" id="disp-vol">15%</span>
                        </label>
                        <input type="range" id="volatility" min="5" max="60" value="15" oninput="document.getElementById('disp-vol').innerText = this.value + '%'">
                    </div>
                    <button onclick="runMonteCarlo()" class="w-full py-2 bg-green-900/20 border border-green-500/30 text-green-400 text-xs font-bold rounded hover:bg-green-500/20 transition">RUN MONTE CARLO</button>
                </div>
            </div>
        </aside>

        <main class="col-span-12 lg:col-span-9 flex flex-col space-y-6">

=======
                </div>
            </div>

            <div class="glass-panel p-5 rounded-lg border-t-2 border-t-green-500/50">
                <h3 class="text-xs font-bold text-green-400 mb-4 uppercase tracking-wider">3. Risk Simulation</h3>
                <div class="space-y-3">
                    <div>
                        <label class="flex justify-between text-[10px] text-gray-400 mb-1">
                            <span>Volatility (σ)</span>
                            <span class="text-green-600" id="disp-vol">15%</span>
                        </label>
                        <input type="range" id="volatility" min="5" max="60" value="15" oninput="document.getElementById('disp-vol').innerText = this.value + '%'">
                    </div>
                    <button onclick="runMonteCarlo()" class="w-full py-2 bg-green-900/20 border border-green-500/30 text-green-400 text-xs font-bold rounded hover:bg-green-500/20 transition">RUN MONTE CARLO</button>
                </div>
            </div>
        </aside>

        <main class="col-span-12 lg:col-span-9 flex flex-col space-y-6">
            
>>>>>>> dae6f89f
            <div class="grid grid-cols-2 md:grid-cols-4 gap-4">
                <div class="glass-panel p-4 rounded-lg cyber-card">
                    <div class="text-[10px] text-gray-500 uppercase tracking-widest">Enterprise Value</div>
                    <div class="text-2xl md:text-3xl font-bold text-white mt-1 font-mono" id="kpi-ev">-</div>
                    <div class="text-[10px] text-cyan-600 mt-1">DCF Implied</div>
                </div>
                <div class="glass-panel p-4 rounded-lg cyber-card">
                    <div class="text-[10px] text-gray-500 uppercase tracking-widest">WACC</div>
                    <div class="text-2xl md:text-3xl font-bold text-white mt-1 font-mono" id="kpi-wacc">-</div>
                    <div class="text-[10px] text-gray-600 mt-1">Discount Rate</div>
                </div>
                <div class="glass-panel p-4 rounded-lg cyber-card" id="card-rating">
                    <div class="text-[10px] text-gray-500 uppercase tracking-widest">Reg Rating</div>
                    <div class="text-2xl md:text-3xl font-bold text-white mt-1 font-mono" id="kpi-rating">-</div>
                    <div class="text-[10px] text-gray-600 mt-1">Base Case</div>
                </div>
                <div class="glass-panel p-4 rounded-lg cyber-card" id="card-snc">
                    <div class="text-[10px] text-gray-500 uppercase tracking-widest">SNC Status</div>
                    <div class="text-2xl md:text-3xl font-bold text-white mt-1 font-mono" id="kpi-snc">-</div>
                    <div class="text-[10px] text-gray-600 mt-1">Shared National Credit</div>
                </div>
            </div>

            <div class="glass-panel rounded-lg flex-grow flex flex-col overflow-hidden min-h-[500px]">
<<<<<<< HEAD

=======
                
>>>>>>> dae6f89f
                <div class="flex border-b border-gray-800 bg-gray-900/50">
                    <button onclick="switchTab('dcf')" id="btn-dcf" class="tab-btn active flex-1 py-3 text-xs font-bold uppercase tracking-wider text-gray-400 hover:bg-white/5 transition">DCF Model</button>
                    <button onclick="switchTab('credit')" id="btn-credit" class="tab-btn flex-1 py-3 text-xs font-bold uppercase tracking-wider text-gray-400 hover:bg-white/5 transition">Credit Risk</button>
                    <button onclick="switchTab('sponsor')" id="btn-sponsor" class="tab-btn flex-1 py-3 text-xs font-bold uppercase tracking-wider text-gray-400 hover:bg-white/5 transition">Sponsor/LBO</button>
                    <button onclick="switchTab('sensitivity')" id="btn-sensitivity" class="tab-btn flex-1 py-3 text-xs font-bold uppercase tracking-wider text-gray-400 hover:bg-white/5 transition">Heatmap</button>
                    <button onclick="switchTab('mc')" id="btn-mc" class="tab-btn flex-1 py-3 text-xs font-bold uppercase tracking-wider text-gray-400 hover:bg-white/5 transition">Monte Carlo</button>
                </div>

                <div id="tab-dcf" class="tab-content p-6 animate-fade-in flex flex-col h-full">
                    <div class="h-64 mb-6 relative w-full">
                        <canvas id="dcfChart"></canvas>
                    </div>
                    <div class="overflow-x-auto rounded border border-gray-800">
                        <table class="w-full text-left text-sm text-gray-300">
                            <thead class="bg-gray-900/80 text-[10px] uppercase text-gray-500">
                                <tr>
                                    <th class="py-2 px-4">Period</th>
                                    <th class="py-2 px-4">EBITDA</th>
                                    <th class="py-2 px-4">Free Cash Flow</th>
                                    <th class="py-2 px-4">Disc Factor</th>
                                    <th class="py-2 px-4">PV of FCF</th>
                                </tr>
                            </thead>
                            <tbody id="dcfTableBody" class="divide-y divide-gray-800 font-mono text-xs"></tbody>
                        </table>
                    </div>
                </div>

                <div id="tab-credit" class="tab-content hidden p-6 animate-fade-in">
                    <h4 class="text-sm font-bold text-white mb-4">Downside Stress Test</h4>
                    <div class="overflow-x-auto rounded border border-gray-800 mb-6">
                        <table class="w-full text-left text-sm text-gray-300">
                            <thead class="bg-gray-900/80 text-[10px] uppercase text-gray-500">
                                <tr>
                                    <th class="py-2 px-4">Stress Scenario</th>
                                    <th class="py-2 px-4">Implied EBITDA</th>
                                    <th class="py-2 px-4">Leverage (x)</th>
                                    <th class="py-2 px-4">FCCR (x)</th>
                                    <th class="py-2 px-4">Rating</th>
                                </tr>
                            </thead>
                            <tbody id="creditTableBody" class="divide-y divide-gray-800 font-mono text-xs"></tbody>
                        </table>
                    </div>
                    <div class="p-4 bg-red-900/10 border border-red-900/30 rounded text-xs text-gray-400">
                        <strong>Note:</strong> Ratings are derived from internal logic mapping Leverage and Fixed Charge Coverage Ratio (FCCR) to regulatory pass grades. SNC status triggers if Debt > $100M.
                    </div>
                </div>

                <div id="tab-sponsor" class="tab-content hidden p-6 animate-fade-in">
                    <div class="grid grid-cols-1 md:grid-cols-2 gap-8 h-full">
                        <div>
                            <h4 class="text-sm font-bold text-white mb-4 border-b border-gray-800 pb-2">Exit Assumptions (Year 5)</h4>
                            <div class="mb-6">
                                <label class="flex justify-between text-xs text-gray-400 mb-2">
                                    <span>Exit Multiple</span>
                                    <span class="text-purple-400 font-mono" id="disp-exitMult">10.0x</span>
                                </label>
                                <input type="range" id="exitMult" min="4" max="20" step="0.5" value="10.0" oninput="calculate()">
                            </div>
<<<<<<< HEAD

                            <div class="glass-panel p-4 rounded bg-gray-800/30 space-y-3 font-mono text-xs">
                                <div class="flex justify-between">
                                    <span class="text-gray-500">Projected Exit EBITDA</span>
                                    <span class="text-white" id="sponsor-ebitda">$0</span>
                                </div>
                                <div class="flex justify-between">
                                    <span class="text-gray-500">Net Debt at Exit (w/ Sweep)</span>
                                    <span class="text-red-400" id="sponsor-netdebt">$0</span>
                                </div>
                                <div class="border-t border-gray-700 pt-2 flex justify-between">
                                    <span class="text-purple-400 font-bold">Exit Equity Value</span>
                                    <span class="text-purple-400 font-bold" id="sponsor-exitequity">$0</span>
                                </div>
                            </div>
                        </div>

=======
                            
                            <div class="glass-panel p-4 rounded bg-gray-800/30 space-y-3 font-mono text-xs">
                                <div class="flex justify-between">
                                    <span class="text-gray-500">Projected Exit EBITDA</span>
                                    <span class="text-white" id="sponsor-ebitda">$0</span>
                                </div>
                                <div class="flex justify-between">
                                    <span class="text-gray-500">Net Debt at Exit (w/ Sweep)</span>
                                    <span class="text-red-400" id="sponsor-netdebt">$0</span>
                                </div>
                                <div class="border-t border-gray-700 pt-2 flex justify-between">
                                    <span class="text-purple-400 font-bold">Exit Equity Value</span>
                                    <span class="text-purple-400 font-bold" id="sponsor-exitequity">$0</span>
                                </div>
                            </div>
                        </div>

>>>>>>> dae6f89f
                        <div class="flex flex-col justify-center space-y-4">
                            <div class="glass-panel p-6 rounded text-center border border-gray-700 relative overflow-hidden">
                                <div class="absolute top-0 left-0 w-1 h-full bg-purple-500"></div>
                                <div class="text-[10px] text-gray-400 uppercase tracking-widest">MOIC (Multiple of Money)</div>
                                <div class="text-5xl font-bold text-white mt-2 mb-1 tracking-tighter" id="sponsor-moic">-</div>
                            </div>
                            <div class="glass-panel p-6 rounded text-center border border-gray-700 relative overflow-hidden">
                                <div class="absolute top-0 left-0 w-1 h-full bg-cyan-500"></div>
                                <div class="text-[10px] text-gray-400 uppercase tracking-widest">Internal Rate of Return (IRR)</div>
                                <div class="text-5xl font-bold text-cyan-400 mt-2 mb-1 tracking-tighter" id="sponsor-irr">-</div>
                            </div>
                        </div>
                    </div>
                </div>

                <div id="tab-sensitivity" class="tab-content hidden p-6 animate-fade-in flex flex-col items-center justify-center">
                    <h4 class="text-sm font-bold text-white mb-2">IRR Heatmap: Growth vs. Exit Multiple</h4>
                    <p class="text-[10px] text-gray-500 mb-6">Values represent Sponsor IRR (%)</p>
                    <div class="overflow-x-auto w-full flex justify-center">
                        <table class="text-center text-xs border-collapse" id="sens-table">
                            </table>
                    </div>
                </div>

                <div id="tab-mc" class="tab-content hidden p-6 animate-fade-in relative h-full flex flex-col">
                    <div class="grid grid-cols-3 gap-4 mb-4">
                        <div class="glass-panel p-3 text-center">
                            <div class="text-[10px] text-gray-500 uppercase">Mean EV</div>
                            <div class="text-lg font-bold text-green-400 font-mono" id="mc-mean">-</div>
                        </div>
                        <div class="glass-panel p-3 text-center">
                            <div class="text-[10px] text-gray-500 uppercase">VaR (95%)</div>
                            <div class="text-lg font-bold text-red-400 font-mono" id="mc-var">-</div>
                        </div>
                        <div class="glass-panel p-3 text-center">
                            <div class="text-[10px] text-gray-500 uppercase">Solvency Prob</div>
                            <div class="text-lg font-bold text-cyan-400 font-mono" id="mc-prob">-</div>
                        </div>
                    </div>
                    <div class="flex-grow relative w-full">
                        <canvas id="mcChart"></canvas>
                        <div id="mc-loading" class="absolute inset-0 flex items-center justify-center bg-gray-900/90 backdrop-blur hidden z-20">
                            <div class="text-center">
                                <div class="text-green-500 font-mono text-xl animate-pulse">COMPUTING SCENARIOS...</div>
                                <div class="text-xs text-gray-500 mt-2">Geometric Brownian Motion (N=5000)</div>
                            </div>
                        </div>
                    </div>
                </div>
            </div>

        </main>
    </div>

    <script>
        // --- CONSTANTS & CONFIG ---
        const CONFIG = {
            TAX_RATE: 0.21,
            RISK_FREE: 0.0425,
            MRP: 0.06,
            TERMINAL_GROWTH: 0.02,
            BETA: 1.2,
            YEARS: 5
        };

        const RATING_MAP = {
<<<<<<< HEAD
            1.0: "IG1 (AAA)", 3.0: "IG3 (BBB-)",
            4.0: "Pass 4 (BB)", 5.0: "Pass 5 (B+)",
            6.0: "Pass 6 (B-)", 7.0: "Special Mention", 8.0: "Substandard"
        };

        // --- STATE & CHARTS ---
        let charts = { dcf: null, mc: null };
        let state = { projections: [] };

        // --- UTILS ---
        const fmtMoney = (n) => {
            if (n >= 1e9) return "$" + (n/1e9).toFixed(1) + "B";
            if (n >= 1e6) return "$" + (n/1e6).toFixed(1) + "M";
            return "$" + n.toLocaleString(undefined, {maximumFractionDigits:0});
=======
            1.0: "IG1 (AAA)", 3.0: "IG3 (BBB-)", 
            4.0: "Pass 4 (BB)", 5.0: "Pass 5 (B+)", 
            6.0: "Pass 6 (B-)", 7.0: "Special Mention", 8.0: "Substandard"
>>>>>>> dae6f89f
        };
        const fmtPct = (n) => (n*100).toFixed(1) + "%";

<<<<<<< HEAD
=======
        // --- STATE & CHARTS ---
        let charts = { dcf: null, mc: null };
        let state = { projections: [] };

        // --- UTILS ---
        const fmtMoney = (n) => {
            if (n >= 1e9) return "$" + (n/1e9).toFixed(1) + "B";
            if (n >= 1e6) return "$" + (n/1e6).toFixed(1) + "M";
            return "$" + n.toLocaleString(undefined, {maximumFractionDigits:0});
        };
        const fmtPct = (n) => (n*100).toFixed(1) + "%";

>>>>>>> dae6f89f
        // --- DOM CONTROLLER ---
        function switchTab(id) {
            document.querySelectorAll('.tab-content').forEach(el => el.classList.add('hidden'));
            document.getElementById(`tab-${id}`).classList.remove('hidden');
            document.querySelectorAll('.tab-btn').forEach(el => el.classList.remove('active', 'text-cyan-400', 'border-b-2', 'border-cyan-400'));
            const btn = document.getElementById(`btn-${id}`);
            if(btn) btn.classList.add('active');
<<<<<<< HEAD

            if(id === 'sensitivity') renderSensitivityTable();
        }

=======
            
            if(id === 'sensitivity') renderSensitivityTable();
        }

>>>>>>> dae6f89f
        // --- MAIN CALCULATION ENGINE ---
        function calculate() {
            // 1. Gather Inputs
            const inputs = {
                ebitda: parseFloat(document.getElementById('ebitda').value),
                growth: parseFloat(document.getElementById('growth').value) / 100,
                debt: parseFloat(document.getElementById('debt').value),
                interest: parseFloat(document.getElementById('interest').value),
                entryMult: parseFloat(document.getElementById('entryMult').value),
                costDebt: parseFloat(document.getElementById('costDebt').value) / 100,
                equityPct: parseFloat(document.getElementById('equityPct').value) / 100,
                exitMult: parseFloat(document.getElementById('exitMult').value)
            };

            // Update Input Displays
            document.getElementById('disp-ebitda').innerText = fmtMoney(inputs.ebitda);
            document.getElementById('disp-growth').innerText = (inputs.growth*100).toFixed(1) + "%";
            document.getElementById('disp-equity').innerText = (inputs.equityPct*100).toFixed(0) + "%";
            document.getElementById('disp-exitMult').innerText = inputs.exitMult.toFixed(1) + "x";

            // 2. WACC Calc
            const ke = CONFIG.RISK_FREE + CONFIG.BETA * CONFIG.MRP;
            const wacc = (inputs.equityPct * ke) + ((1 - inputs.equityPct) * inputs.costDebt * (1 - CONFIG.TAX_RATE));

            // 3. DCF Projection Loop
            let currentEbitda = inputs.ebitda;
            let cumFcf = 0;
            let pvFcfSum = 0;
            state.projections = [];

            for (let i = 1; i <= CONFIG.YEARS; i++) {
                currentEbitda *= (1 + inputs.growth);
                const tax = currentEbitda * CONFIG.TAX_RATE;
                const capex = currentEbitda * 0.05; // Proxy 5%
                const nwc = currentEbitda * 0.02;   // Proxy 2%
                const fcf = currentEbitda - tax - capex - nwc;
<<<<<<< HEAD

                const df = 1 / Math.pow((1 + wacc), i);
                const pvFcf = fcf * df;

=======
                
                const df = 1 / Math.pow((1 + wacc), i);
                const pvFcf = fcf * df;
                
>>>>>>> dae6f89f
                cumFcf += fcf;
                pvFcfSum += pvFcf;

                state.projections.push({ year: i, ebitda: currentEbitda, fcf, pvFcf });
            }
<<<<<<< HEAD

            // 4. Terminal Value
            const finalFcf = state.projections[CONFIG.YEARS-1].fcf * (1 + CONFIG.TERMINAL_GROWTH);
            const tv = finalFcf / (wacc - CONFIG.TERMINAL_GROWTH);
            const pvTv = tv / Math.pow((1 + wacc), CONFIG.YEARS);
            const ev = pvFcfSum + pvTv;

            // 5. Credit Ratings & SNC
            const leverage = inputs.debt / inputs.ebitda;
            const fccr = (inputs.ebitda * 0.9) / inputs.interest; // 0.9 proxy for cashflow avail

            const getRating = (lev, cov) => {
                if (lev < 3.0 && cov > 2.5) return RATING_MAP[3.0];
                if (lev < 4.5 && cov > 1.5) return RATING_MAP[4.0];
                if (lev < 6.0 && cov > 1.1) return RATING_MAP[5.0];
                return RATING_MAP[6.0]; // Default to B- range
            };

            const rating = getRating(leverage, fccr);
            const isSnc = inputs.debt > 100000000;

            // 6. Sponsor / LBO Model
            const futureEbitda = state.projections[CONFIG.YEARS-1].ebitda;
            const exitEv = futureEbitda * inputs.exitMult;
            const cashSweep = cumFcf * 0.6; // 60% conversion to paydown
            const remainingDebt = Math.max(0, inputs.debt - cashSweep);
            const exitEquity = exitEv - remainingDebt;
            const initialEquity = (inputs.ebitda * inputs.entryMult) * inputs.equityPct;
            const moic = exitEquity / initialEquity;
            const irr = Math.pow(moic, 1/CONFIG.YEARS) - 1;

            // --- UI UPDATES ---
            document.getElementById('kpi-ev').innerText = fmtMoney(ev);
            document.getElementById('kpi-wacc').innerText = (wacc*100).toFixed(2) + "%";
            document.getElementById('kpi-rating').innerText = rating;

            const sncEl = document.getElementById('kpi-snc');
            sncEl.innerText = isSnc ? "YES (Review)" : "NO";
            sncEl.className = isSnc ? "text-2xl md:text-3xl font-bold text-red-400 mt-1 font-mono" : "text-2xl md:text-3xl font-bold text-white mt-1 font-mono";
            document.getElementById('card-snc').classList.toggle('alert', isSnc);

=======

            // 4. Terminal Value
            const finalFcf = state.projections[CONFIG.YEARS-1].fcf * (1 + CONFIG.TERMINAL_GROWTH);
            const tv = finalFcf / (wacc - CONFIG.TERMINAL_GROWTH);
            const pvTv = tv / Math.pow((1 + wacc), CONFIG.YEARS);
            const ev = pvFcfSum + pvTv;

            // 5. Credit Ratings & SNC
            const leverage = inputs.debt / inputs.ebitda;
            const fccr = (inputs.ebitda * 0.9) / inputs.interest; // 0.9 proxy for cashflow avail
            
            const getRating = (lev, cov) => {
                if (lev < 3.0 && cov > 2.5) return RATING_MAP[3.0];
                if (lev < 4.5 && cov > 1.5) return RATING_MAP[4.0];
                if (lev < 6.0 && cov > 1.1) return RATING_MAP[5.0];
                return RATING_MAP[6.0]; // Default to B- range
            };

            const rating = getRating(leverage, fccr);
            const isSnc = inputs.debt > 100000000;

            // 6. Sponsor / LBO Model
            const futureEbitda = state.projections[CONFIG.YEARS-1].ebitda;
            const exitEv = futureEbitda * inputs.exitMult;
            const cashSweep = cumFcf * 0.6; // 60% conversion to paydown
            const remainingDebt = Math.max(0, inputs.debt - cashSweep);
            const exitEquity = exitEv - remainingDebt;
            const initialEquity = (inputs.ebitda * inputs.entryMult) * inputs.equityPct;
            const moic = exitEquity / initialEquity;
            const irr = Math.pow(moic, 1/CONFIG.YEARS) - 1;

            // --- UI UPDATES ---
            document.getElementById('kpi-ev').innerText = fmtMoney(ev);
            document.getElementById('kpi-wacc').innerText = (wacc*100).toFixed(2) + "%";
            document.getElementById('kpi-rating').innerText = rating;
            
            const sncEl = document.getElementById('kpi-snc');
            sncEl.innerText = isSnc ? "YES (Review)" : "NO";
            sncEl.className = isSnc ? "text-2xl md:text-3xl font-bold text-red-400 mt-1 font-mono" : "text-2xl md:text-3xl font-bold text-white mt-1 font-mono";
            document.getElementById('card-snc').classList.toggle('alert', isSnc);

>>>>>>> dae6f89f
            // Update DCF Table
            const tbody = document.getElementById('dcfTableBody');
            tbody.innerHTML = "";
            state.projections.forEach(p => {
                tbody.innerHTML += `
                    <tr class="hover:bg-white/5 transition">
                        <td class="py-2 px-4 text-gray-400">Year ${p.year}</td>
                        <td class="py-2 px-4 text-white">${fmtMoney(p.ebitda)}</td>
                        <td class="py-2 px-4 text-cyan-400 font-bold">${fmtMoney(p.fcf)}</td>
                        <td class="py-2 px-4 text-gray-500">${(1/Math.pow(1+wacc, p.year)).toFixed(3)}</td>
                        <td class="py-2 px-4 text-gray-400">${fmtMoney(p.pvFcf)}</td>
                    </tr>`;
<<<<<<< HEAD
            });

            // Update Sponsor Tab
            document.getElementById('sponsor-ebitda').innerText = fmtMoney(futureEbitda);
            document.getElementById('sponsor-netdebt').innerText = fmtMoney(remainingDebt);
            document.getElementById('sponsor-exitequity').innerText = fmtMoney(exitEquity);
            document.getElementById('sponsor-moic').innerText = moic.toFixed(2) + "x";
            const irrEl = document.getElementById('sponsor-irr');
            irrEl.innerText = isNaN(irr) ? "N/A" : (irr*100).toFixed(1) + "%";
            irrEl.className = (irr > 0.20) ? "text-5xl font-bold text-green-400 mt-2 mb-1 tracking-tighter" : "text-5xl font-bold text-cyan-400 mt-2 mb-1 tracking-tighter";

            // Update Credit Stress Table
            const creditBody = document.getElementById('creditTableBody');
            creditBody.innerHTML = "";
            [0, 0.15, 0.30].forEach(shock => {
                const sEbitda = inputs.ebitda * (1 - shock);
                const sLev = inputs.debt / sEbitda;
                const sFccr = (sEbitda * 0.9) / inputs.interest;
                creditBody.innerHTML += `
                    <tr class="border-b border-gray-800">
                        <td class="py-2 px-4 font-bold text-gray-300">Stress -${(shock*100).toFixed(0)}%</td>
                        <td class="py-2 px-4 text-gray-400">${fmtMoney(sEbitda)}</td>
                        <td class="py-2 px-4 text-gray-400">${sLev.toFixed(2)}x</td>
                        <td class="py-2 px-4 text-gray-400">${sFccr.toFixed(2)}x</td>
                        <td class="py-2 px-4 text-cyan-400">${getRating(sLev, sFccr)}</td>
                    </tr>`;
            });

            updateDCFChart();
        }

        // --- CHARTING ---
        function updateDCFChart() {
            const ctx = document.getElementById('dcfChart').getContext('2d');
            if (charts.dcf) charts.dcf.destroy();

            charts.dcf = new Chart(ctx, {
                type: 'bar',
                data: {
                    labels: state.projections.map(d => `Yr ${d.year}`),
                    datasets: [
                        { label: 'EBITDA', data: state.projections.map(d => d.ebitda), backgroundColor: '#334155', borderRadius: 4 },
                        { label: 'FCF', data: state.projections.map(d => d.fcf), backgroundColor: '#06b6d4', borderRadius: 4 }
                    ]
                },
                options: {
                    responsive: true,
                    maintainAspectRatio: false,
                    scales: {
                        y: { display: false, grid: { display: false } },
                        x: { grid: { display: false }, ticks: { color: '#94a3b8' } }
                    },
                    plugins: { legend: { display: true, labels: { color: '#cbd5e1' } } }
                }
=======
>>>>>>> dae6f89f
            });
        }

<<<<<<< HEAD
        // --- SENSITIVITY ---
        function renderSensitivityTable() {
            const inputs = {
                ebitda: parseFloat(document.getElementById('ebitda').value),
                debt: parseFloat(document.getElementById('debt').value),
                entryMult: parseFloat(document.getElementById('entryMult').value),
                equityPct: parseFloat(document.getElementById('equityPct').value) / 100,
                baseGrowth: parseFloat(document.getElementById('growth').value),
                baseExit: parseFloat(document.getElementById('exitMult').value)
            };

            const growthSteps = [-2, -1, 0, 1, 2].map(s => inputs.baseGrowth + s);
            const exitSteps = [-2, -1, 0, 1, 2].map(s => inputs.baseExit + s);

            const table = document.getElementById('sens-table');
            let html = `<thead><tr><th class="p-2 text-gray-500 bg-gray-900 border border-gray-800">Exit \\ Growth</th>`;
            growthSteps.forEach(g => html += `<th class="p-2 text-gray-300 bg-gray-900 border border-gray-800">${g.toFixed(1)}%</th>`);
            html += `</tr></thead><tbody>`;

            exitSteps.forEach(e => {
                html += `<tr><td class="p-2 font-bold text-gray-400 bg-gray-900 border border-gray-800">${e.toFixed(1)}x</td>`;
                growthSteps.forEach(g => {
                    // Quick IRR Calc
                    const gPct = g/100;
                    const futEbitda = inputs.ebitda * Math.pow(1+gPct, CONFIG.YEARS);
                    const initEq = (inputs.ebitda * inputs.entryMult) * inputs.equityPct;

                    // Approx Sweep
                    const approxCumFcf = (futEbitda * 0.6) * CONFIG.YEARS; // Rough proxy
                    const remDebt = Math.max(0, inputs.debt - approxCumFcf*0.5);

                    const exEq = (futEbitda * e) - remDebt;
                    const moic = exEq / initEq;
                    const irr = Math.pow(moic, 1/CONFIG.YEARS) - 1;

                    let color = "text-gray-500";
                    let bg = "";
                    if (irr >= 0.25) { color = "text-green-400 font-bold"; bg = "bg-green-900/30"; }
                    else if (irr >= 0.20) { color = "text-green-200"; bg = "bg-green-900/10"; }
                    else if (irr < 0.10) { color = "text-red-400"; bg = "bg-red-900/20"; }

                    html += `<td class="p-3 border border-gray-800 ${color} ${bg}">${(irr*100).toFixed(1)}%</td>`;
                });
                html += `</tr>`;
            });
            html += `</tbody>`;
            table.innerHTML = html;
        }

        // --- MONTE CARLO ---
        function runMonteCarlo() {
            document.getElementById('mc-loading').classList.remove('hidden');

            setTimeout(() => {
                const sims = 5000;
                const vol = document.getElementById('volatility').value / 100;
                const startEbitda = parseFloat(document.getElementById('ebitda').value);
                const debt = parseFloat(document.getElementById('debt').value);
                const growth = parseFloat(document.getElementById('growth').value) / 100;
                const exitMult = parseFloat(document.getElementById('exitMult').value);

                const results = [];
                let debtCovered = 0;

                // Drift = (mu - 0.5 * sigma^2)
                const drift = (growth - 0.5 * vol * vol) * CONFIG.YEARS;
                const sqrtT = Math.sqrt(CONFIG.YEARS);

                for(let i=0; i<sims; i++) {
                    // Box-Muller transform for standard normal Z
                    const u = 1 - Math.random();
                    const v = Math.random();
                    const z = Math.sqrt(-2.0 * Math.log(u)) * Math.cos(2.0 * Math.PI * v);

                    const shock = vol * sqrtT * z;
                    const endEbitda = startEbitda * Math.exp(drift + shock);
                    const ev = endEbitda * exitMult;

                    results.push(ev);
                    if (ev > debt) debtCovered++;
                }

                results.sort((a,b) => a-b);

                const mean = results.reduce((a,b)=>a+b, 0) / sims;
                const var95 = results[Math.floor(sims * 0.05)];

=======
            // Update Sponsor Tab
            document.getElementById('sponsor-ebitda').innerText = fmtMoney(futureEbitda);
            document.getElementById('sponsor-netdebt').innerText = fmtMoney(remainingDebt);
            document.getElementById('sponsor-exitequity').innerText = fmtMoney(exitEquity);
            document.getElementById('sponsor-moic').innerText = moic.toFixed(2) + "x";
            const irrEl = document.getElementById('sponsor-irr');
            irrEl.innerText = isNaN(irr) ? "N/A" : (irr*100).toFixed(1) + "%";
            irrEl.className = (irr > 0.20) ? "text-5xl font-bold text-green-400 mt-2 mb-1 tracking-tighter" : "text-5xl font-bold text-cyan-400 mt-2 mb-1 tracking-tighter";

            // Update Credit Stress Table
            const creditBody = document.getElementById('creditTableBody');
            creditBody.innerHTML = "";
            [0, 0.15, 0.30].forEach(shock => {
                const sEbitda = inputs.ebitda * (1 - shock);
                const sLev = inputs.debt / sEbitda;
                const sFccr = (sEbitda * 0.9) / inputs.interest;
                creditBody.innerHTML += `
                    <tr class="border-b border-gray-800">
                        <td class="py-2 px-4 font-bold text-gray-300">Stress -${(shock*100).toFixed(0)}%</td>
                        <td class="py-2 px-4 text-gray-400">${fmtMoney(sEbitda)}</td>
                        <td class="py-2 px-4 text-gray-400">${sLev.toFixed(2)}x</td>
                        <td class="py-2 px-4 text-gray-400">${sFccr.toFixed(2)}x</td>
                        <td class="py-2 px-4 text-cyan-400">${getRating(sLev, sFccr)}</td>
                    </tr>`;
            });

            updateDCFChart();
        }

        // --- CHARTING ---
        function updateDCFChart() {
            const ctx = document.getElementById('dcfChart').getContext('2d');
            if (charts.dcf) charts.dcf.destroy();
            
            charts.dcf = new Chart(ctx, {
                type: 'bar',
                data: {
                    labels: state.projections.map(d => `Yr ${d.year}`),
                    datasets: [
                        { label: 'EBITDA', data: state.projections.map(d => d.ebitda), backgroundColor: '#334155', borderRadius: 4 },
                        { label: 'FCF', data: state.projections.map(d => d.fcf), backgroundColor: '#06b6d4', borderRadius: 4 }
                    ]
                },
                options: {
                    responsive: true,
                    maintainAspectRatio: false,
                    scales: {
                        y: { display: false, grid: { display: false } },
                        x: { grid: { display: false }, ticks: { color: '#94a3b8' } }
                    },
                    plugins: { legend: { display: true, labels: { color: '#cbd5e1' } } }
                }
            });
        }

        // --- SENSITIVITY ---
        function renderSensitivityTable() {
            const inputs = {
                ebitda: parseFloat(document.getElementById('ebitda').value),
                debt: parseFloat(document.getElementById('debt').value),
                entryMult: parseFloat(document.getElementById('entryMult').value),
                equityPct: parseFloat(document.getElementById('equityPct').value) / 100,
                baseGrowth: parseFloat(document.getElementById('growth').value),
                baseExit: parseFloat(document.getElementById('exitMult').value)
            };

            const growthSteps = [-2, -1, 0, 1, 2].map(s => inputs.baseGrowth + s);
            const exitSteps = [-2, -1, 0, 1, 2].map(s => inputs.baseExit + s);

            const table = document.getElementById('sens-table');
            let html = `<thead><tr><th class="p-2 text-gray-500 bg-gray-900 border border-gray-800">Exit \\ Growth</th>`;
            growthSteps.forEach(g => html += `<th class="p-2 text-gray-300 bg-gray-900 border border-gray-800">${g.toFixed(1)}%</th>`);
            html += `</tr></thead><tbody>`;

            exitSteps.forEach(e => {
                html += `<tr><td class="p-2 font-bold text-gray-400 bg-gray-900 border border-gray-800">${e.toFixed(1)}x</td>`;
                growthSteps.forEach(g => {
                    // Quick IRR Calc
                    const gPct = g/100;
                    const futEbitda = inputs.ebitda * Math.pow(1+gPct, CONFIG.YEARS);
                    const initEq = (inputs.ebitda * inputs.entryMult) * inputs.equityPct;
                    
                    // Approx Sweep
                    const approxCumFcf = (futEbitda * 0.6) * CONFIG.YEARS; // Rough proxy
                    const remDebt = Math.max(0, inputs.debt - approxCumFcf*0.5);
                    
                    const exEq = (futEbitda * e) - remDebt;
                    const moic = exEq / initEq;
                    const irr = Math.pow(moic, 1/CONFIG.YEARS) - 1;

                    let color = "text-gray-500";
                    let bg = "";
                    if (irr >= 0.25) { color = "text-green-400 font-bold"; bg = "bg-green-900/30"; }
                    else if (irr >= 0.20) { color = "text-green-200"; bg = "bg-green-900/10"; }
                    else if (irr < 0.10) { color = "text-red-400"; bg = "bg-red-900/20"; }

                    html += `<td class="p-3 border border-gray-800 ${color} ${bg}">${(irr*100).toFixed(1)}%</td>`;
                });
                html += `</tr>`;
            });
            html += `</tbody>`;
            table.innerHTML = html;
        }

        // --- MONTE CARLO ---
        function runMonteCarlo() {
            document.getElementById('mc-loading').classList.remove('hidden');
            
            setTimeout(() => {
                const sims = 5000;
                const vol = document.getElementById('volatility').value / 100;
                const startEbitda = parseFloat(document.getElementById('ebitda').value);
                const debt = parseFloat(document.getElementById('debt').value);
                const growth = parseFloat(document.getElementById('growth').value) / 100;
                const exitMult = parseFloat(document.getElementById('exitMult').value);

                const results = [];
                let debtCovered = 0;

                // Drift = (mu - 0.5 * sigma^2)
                const drift = (growth - 0.5 * vol * vol) * CONFIG.YEARS;
                const sqrtT = Math.sqrt(CONFIG.YEARS);

                for(let i=0; i<sims; i++) {
                    // Box-Muller transform for standard normal Z
                    const u = 1 - Math.random();
                    const v = Math.random();
                    const z = Math.sqrt(-2.0 * Math.log(u)) * Math.cos(2.0 * Math.PI * v);
                    
                    const shock = vol * sqrtT * z;
                    const endEbitda = startEbitda * Math.exp(drift + shock);
                    const ev = endEbitda * exitMult;
                    
                    results.push(ev);
                    if (ev > debt) debtCovered++;
                }
                
                results.sort((a,b) => a-b);
                
                const mean = results.reduce((a,b)=>a+b, 0) / sims;
                const var95 = results[Math.floor(sims * 0.05)];

>>>>>>> dae6f89f
                document.getElementById('mc-mean').innerText = fmtMoney(mean);
                document.getElementById('mc-var').innerText = fmtMoney(var95);
                document.getElementById('mc-prob').innerText = ((debtCovered/sims)*100).toFixed(1) + "%";

                renderMcChart(results);
                document.getElementById('mc-loading').classList.add('hidden');
            }, 100);
        }

        function renderMcChart(data) {
            const ctx = document.getElementById('mcChart').getContext('2d');
            if(charts.mc) charts.mc.destroy();

            // Create Bins
            const binCount = 30;
            const min = data[0];
            const max = data[data.length-1];
            const step = (max-min)/binCount;
            const bins = new Array(binCount).fill(0);
            const labels = [];

            for(let i=0; i<binCount; i++) {
                labels.push(fmtMoney(min + (i*step)));
                const limit = min + ((i+1)*step);
                // Simple frequency count
                bins[i] = data.filter(v => v >= (min + i*step) && v < limit).length;
            }

            charts.mc = new Chart(ctx, {
                type: 'bar',
                data: {
                    labels: labels,
                    datasets: [{
                        label: 'Distribution',
                        data: bins,
                        backgroundColor: '#10b981',
                        barPercentage: 1.0,
                        categoryPercentage: 1.0
                    }]
                },
                options: {
                    responsive: true,
                    maintainAspectRatio: false,
                    scales: {
                        x: { display: false },
                        y: { display: false }
                    },
                    plugins: { legend: { display: false } }
                }
            });
        }

        // --- SYSTEM FUNCTIONS ---
        function saveScenario() {
            const data = {};
            document.querySelectorAll('input').forEach(el => data[el.id] = el.value);
            localStorage.setItem('adam_state', JSON.stringify(data));
            alert("System State Saved to Neural Memory.");
        }

        function loadScenario() {
            const data = JSON.parse(localStorage.getItem('adam_state'));
            if(!data) return;
            Object.keys(data).forEach(k => {
                const el = document.getElementById(k);
                if(el) el.value = data[k];
            });
            calculate();
        }

        async function exportReport() {
            const { jsPDF } = window.jspdf;
            const doc = new jsPDF();
            doc.setFont("courier");
<<<<<<< HEAD

            doc.setFillColor(5, 11, 20);
            doc.rect(0, 0, 210, 297, 'F');
            doc.setTextColor(6, 182, 212);

=======
            
            doc.setFillColor(5, 11, 20);
            doc.rect(0, 0, 210, 297, 'F');
            doc.setTextColor(6, 182, 212);
            
>>>>>>> dae6f89f
            doc.setFontSize(22);
            doc.text("ADAM FINANCIAL ENGINE", 20, 30);
            doc.setFontSize(10);
            doc.setTextColor(200, 200, 200);
            doc.text("QUANTUM ANALYSIS REPORT | " + new Date().toISOString().split('T')[0], 20, 40);
<<<<<<< HEAD

=======
            
>>>>>>> dae6f89f
            doc.setDrawColor(50, 50, 50);
            doc.line(20, 45, 190, 45);

            let y = 60;
            const addLine = (lbl, val) => {
                doc.text(lbl, 20, y);
                doc.text(val, 150, y);
                y += 10;
            };

            addLine("LTM EBITDA", document.getElementById('disp-ebitda').innerText);
            addLine("IMPLIED EV (DCF)", document.getElementById('kpi-ev').innerText);
            addLine("WACC", document.getElementById('kpi-wacc').innerText);
            addLine("CREDIT RATING", document.getElementById('kpi-rating').innerText);
<<<<<<< HEAD

=======
            
>>>>>>> dae6f89f
            y += 10;
            doc.setTextColor(6, 182, 212);
            doc.text("SPONSOR RETURNS", 20, y);
            y += 10;
            doc.setTextColor(200, 200, 200);
            addLine("EXIT MULTIPLE", document.getElementById('disp-exitMult').innerText);
            addLine("MOIC", document.getElementById('sponsor-moic').innerText);
            addLine("IRR", document.getElementById('sponsor-irr').innerText);

            doc.save('Adam_Quantum_Report.pdf');
        }

        // Init
        window.onload = calculate;

    </script>

    <!-- Adam Global Nav -->
    <script src="../showcase/js/nav.js" data-root=".."></script>
</body>
</html><|MERGE_RESOLUTION|>--- conflicted
+++ resolved
@@ -3,59 +3,41 @@
 <head>
     <meta charset="UTF-8">
     <meta name="viewport" content="width=device-width, initial-scale=1.0">
-<<<<<<< HEAD
-    <title>ADAM v24.0 | Financial Quantum Engine</title>
+    <title>ADAM v25.0 | Financial Quantum Engine</title>
     <script src="https://cdn.tailwindcss.com"></script>
     <script src="https://cdn.jsdelivr.net/npm/chart.js"></script>
     <script src="https://cdnjs.cloudflare.com/ajax/libs/jspdf/2.5.1/jspdf.umd.min.js"></script>
-
-=======
-    <title>ADAM v23.5 | Financial Engine</title>
-    <script src="https://cdn.tailwindcss.com"></script>
-    <script src="https://cdn.jsdelivr.net/npm/chart.js"></script>
-    <script src="https://cdnjs.cloudflare.com/ajax/libs/jspdf/2.5.1/jspdf.umd.min.js"></script>
-    
->>>>>>> dae6f89f
+    <script src="https://cdnjs.cloudflare.com/ajax/libs/jspdf-autotable/3.5.28/jspdf.plugin.autotable.min.js"></script>
+
     <style>
         /* --- CORE THEME: ADAM TERMINAL --- */
         :root {
             --bg-dark: #050b14;
-            --panel-glass: rgba(15, 23, 42, 0.6);
+            --panel-glass: rgba(15, 23, 42, 0.7);
             --cyan-glow: #06b6d4;
             --purple-glow: #8b5cf6;
             --green-glow: #10b981;
             --red-glow: #ef4444;
-        }
-
-<<<<<<< HEAD
+            --gold-glow: #f59e0b;
+        }
+
         body {
             background-color: var(--bg-dark);
             color: #e2e8f0;
             font-family: 'Courier New', Courier, monospace;
-=======
-        body { 
-            background-color: var(--bg-dark); 
-            color: #e2e8f0; 
-            font-family: 'Courier New', Courier, monospace; 
->>>>>>> dae6f89f
             overflow-x: hidden;
+            background-image: 
+                radial-gradient(circle at 15% 50%, rgba(6, 182, 212, 0.05) 0%, transparent 25%), 
+                radial-gradient(circle at 85% 30%, rgba(139, 92, 246, 0.05) 0%, transparent 25%);
         }
 
         /* Glassmorphism Panel */
-<<<<<<< HEAD
         .glass-panel {
             background: var(--panel-glass);
-            backdrop-filter: blur(12px);
-            -webkit-backdrop-filter: blur(12px);
+            backdrop-filter: blur(16px);
+            -webkit-backdrop-filter: blur(16px);
             border: 1px solid rgba(148, 163, 184, 0.1);
-=======
-        .glass-panel { 
-            background: var(--panel-glass); 
-            backdrop-filter: blur(12px); 
-            -webkit-backdrop-filter: blur(12px);
-            border: 1px solid rgba(148, 163, 184, 0.1); 
->>>>>>> dae6f89f
-            box-shadow: 0 8px 32px 0 rgba(0, 0, 0, 0.37);
+            box-shadow: 0 4px 30px rgba(0, 0, 0, 0.5);
         }
 
         /* CRT Scanline Effect */
@@ -70,52 +52,38 @@
         }
 
         /* Custom Inputs */
-<<<<<<< HEAD
         input[type="number"], select {
             background: #0f172a;
             border: 1px solid #334155;
             color: #fff;
             font-family: 'Courier New', monospace;
             transition: all 0.3s ease;
+            font-size: 0.75rem;
         }
         input[type="number"]:focus, select:focus {
             border-color: var(--cyan-glow);
-            box-shadow: 0 0 10px rgba(6, 182, 212, 0.2);
+            box-shadow: 0 0 15px rgba(6, 182, 212, 0.3);
             outline: none;
-=======
-        input[type="number"], select { 
-            background: #0f172a; 
-            border: 1px solid #334155; 
-            color: #fff; 
-            font-family: 'Courier New', monospace;
-            transition: all 0.3s ease;
-        }
-        input[type="number"]:focus, select:focus { 
-            border-color: var(--cyan-glow); 
-            box-shadow: 0 0 10px rgba(6, 182, 212, 0.2); 
-            outline: none; 
->>>>>>> dae6f89f
         }
 
         /* Range Slider Styling */
         input[type=range] {
-<<<<<<< HEAD
             -webkit-appearance: none;
             width: 100%;
-=======
-            -webkit-appearance: none; 
-            width: 100%; 
->>>>>>> dae6f89f
             background: transparent;
         }
         input[type=range]::-webkit-slider-thumb {
             -webkit-appearance: none;
-            height: 16px; width: 16px;
+            height: 14px; width: 14px;
             border-radius: 50%;
             background: var(--cyan-glow);
             cursor: pointer;
-            margin-top: -6px;
+            margin-top: -5px;
             box-shadow: 0 0 10px var(--cyan-glow);
+            transition: transform 0.1s;
+        }
+        input[type=range]::-webkit-slider-thumb:hover {
+            transform: scale(1.2);
         }
         input[type=range]::-webkit-slider-runnable-track {
             width: 100%; height: 4px;
@@ -125,214 +93,257 @@
         }
 
         /* KPI Cards */
-<<<<<<< HEAD
         .cyber-card {
             border-left: 4px solid var(--cyan-glow);
-            transition: transform 0.2s ease, box-shadow 0.2s ease;
+            transition: all 0.3s ease;
+            position: relative;
+            overflow: hidden;
+        }
+        .cyber-card::after {
+            content: '';
+            position: absolute;
+            top: 0; right: 0; bottom: 0; left: 0;
+            background: linear-gradient(135deg, transparent 90%, rgba(255,255,255,0.05) 100%);
+            z-index: 1;
         }
         .cyber-card:hover {
-            transform: translateY(-2px);
-            box-shadow: 0 0 20px rgba(6, 182, 212, 0.15);
+            transform: translateY(-3px);
+            box-shadow: 0 0 25px rgba(6, 182, 212, 0.2);
         }
         .cyber-card.alert { border-left-color: var(--red-glow); }
-
-=======
-        .cyber-card { 
-            border-left: 4px solid var(--cyan-glow); 
-            transition: transform 0.2s ease, box-shadow 0.2s ease;
-        }
-        .cyber-card:hover { 
-            transform: translateY(-2px); 
-            box-shadow: 0 0 20px rgba(6, 182, 212, 0.15); 
-        }
-        .cyber-card.alert { border-left-color: var(--red-glow); }
-        
->>>>>>> dae6f89f
+        .cyber-card.gold { border-left-color: var(--gold-glow); }
+
         /* Animations */
         @keyframes fadeIn { from { opacity: 0; transform: translateY(10px); } to { opacity: 1; transform: translateY(0); } }
-        .animate-fade-in { animation: fadeIn 0.5s ease-out forwards; }
+        .animate-fade-in { animation: fadeIn 0.4s cubic-bezier(0.4, 0, 0.2, 1) forwards; }
+
+        @keyframes ticker {
+            0% { transform: translateX(100%); }
+            100% { transform: translateX(-100%); }
+        }
+        .ticker-wrap {
+            overflow: hidden;
+            white-space: nowrap;
+            width: 100%;
+            background: rgba(0,0,0,0.3);
+            border-bottom: 1px solid rgba(255,255,255,0.1);
+        }
+        .ticker-move { display: inline-block; animation: ticker 30s linear infinite; }
+        .ticker-item { display: inline-block; padding: 0 2rem; font-size: 10px; color: var(--cyan-glow); }
 
         /* Scrollbar */
-        ::-webkit-scrollbar { width: 8px; height: 8px; }
+        ::-webkit-scrollbar { width: 6px; height: 6px; }
         ::-webkit-scrollbar-track { background: #020617; }
-        ::-webkit-scrollbar-thumb { background: #334155; border-radius: 4px; }
+        ::-webkit-scrollbar-thumb { background: #334155; border-radius: 3px; }
         ::-webkit-scrollbar-thumb:hover { background: #475569; }
 
+        .tab-btn {
+            position: relative;
+            overflow: hidden;
+        }
+        .tab-btn::before {
+            content: '';
+            position: absolute;
+            bottom: 0; left: 0; width: 0%; height: 2px;
+            background: var(--cyan-glow);
+            transition: width 0.3s ease;
+        }
+        .tab-btn:hover::before { width: 100%; }
         .tab-btn.active {
             color: var(--cyan-glow);
-            border-bottom: 2px solid var(--cyan-glow);
+            background: rgba(6, 182, 212, 0.05);
             text-shadow: 0 0 8px rgba(6, 182, 212, 0.4);
         }
+        .tab-btn.active::before { width: 100%; }
     </style>
 </head>
-<body class="min-h-screen flex flex-col p-4 md:p-6">
-<<<<<<< HEAD
-
-=======
-    
->>>>>>> dae6f89f
+<body class="min-h-screen flex flex-col p-2 md:p-4">
+
     <div class="scanlines"></div>
 
-    <header class="max-w-[1600px] mx-auto w-full mb-6 flex flex-col md:flex-row justify-between items-center border-b border-gray-800 pb-4 relative z-10">
-        <div class="flex items-center space-x-4 mb-4 md:mb-0">
-            <div class="h-10 w-10 bg-cyan-900/20 border border-cyan-500 rounded flex items-center justify-center text-cyan-400 font-bold text-xl">A</div>
+    <div class="ticker-wrap mb-4 rounded border border-gray-800 relative z-20">
+        <div class="ticker-move">
+            <span class="ticker-item">BTC/USD: $98,420 (+2.1%)</span>
+            <span class="ticker-item">SOFR: 4.85%</span>
+            <span class="ticker-item">US 10Y: 4.12%</span>
+            <span class="ticker-item">HIGH YIELD SPREAD: 385bps</span>
+            <span class="ticker-item">SYSTEM STATUS: OPTIMAL</span>
+            <span class="ticker-item">QUANTUM CORE: STABLE</span>
+            <span class="ticker-item">AI MODEL: ADAM v25.0</span>
+            <span class="ticker-item">DATE: 2025-12-14</span>
+        </div>
+    </div>
+
+    <header class="max-w-[1800px] mx-auto w-full mb-6 flex flex-col md:flex-row justify-between items-center border-b border-gray-800 pb-4 relative z-10">
+        <div class="flex items-center space-x-4 mb-4 md:mb-0 group">
+            <div class="h-12 w-12 bg-cyan-950/40 border border-cyan-500 rounded flex items-center justify-center text-cyan-400 font-bold text-2xl shadow-[0_0_15px_rgba(6,182,212,0.3)] group-hover:shadow-[0_0_25px_rgba(6,182,212,0.5)] transition-all duration-300">A</div>
             <div>
-                <h1 class="text-2xl font-bold text-white tracking-widest uppercase">ADAM <span class="text-cyan-400">ENGINE</span></h1>
-                <p class="text-[10px] text-gray-500 tracking-[0.2em] uppercase">Financial Intelligence Unit v24.0</p>
+                <h1 class="text-2xl font-bold text-white tracking-widest uppercase flex items-center gap-2">
+                    ADAM <span class="text-cyan-400">QUANTUM</span>
+                    <span class="text-[10px] px-1 py-0.5 bg-cyan-900/50 rounded text-cyan-300 border border-cyan-700">v25.0</span>
+                </h1>
+                <p class="text-[10px] text-gray-500 tracking-[0.3em] uppercase">Advanced Financial Engineering Unit</p>
             </div>
         </div>
         <div class="flex items-center gap-3">
-            <button onclick="saveScenario()" class="px-3 py-1 text-xs border border-gray-700 rounded hover:border-cyan-500 hover:text-cyan-400 transition">SAVE STATE</button>
-            <button onclick="loadScenario()" class="px-3 py-1 text-xs border border-gray-700 rounded hover:border-cyan-500 hover:text-cyan-400 transition">LOAD LAST</button>
-            <button onclick="exportReport()" class="px-3 py-1 text-xs bg-cyan-900/30 border border-cyan-500/50 rounded text-cyan-400 hover:bg-cyan-500 hover:text-white transition">EXPORT PDF</button>
+            <button onclick="saveScenario()" class="px-3 py-1.5 text-xs border border-gray-700 bg-gray-900/50 rounded hover:border-cyan-500 hover:text-cyan-400 transition hover:shadow-[0_0_10px_rgba(6,182,212,0.2)]">SAVE STATE</button>
+            <button onclick="loadScenario()" class="px-3 py-1.5 text-xs border border-gray-700 bg-gray-900/50 rounded hover:border-cyan-500 hover:text-cyan-400 transition hover:shadow-[0_0_10px_rgba(6,182,212,0.2)]">LOAD LAST</button>
+            <button onclick="exportReport()" class="px-3 py-1.5 text-xs bg-cyan-900/20 border border-cyan-500/50 rounded text-cyan-400 hover:bg-cyan-500 hover:text-white transition hover:shadow-[0_0_15px_rgba(6,182,212,0.4)] flex items-center gap-2">
+                <span>EXPORT PDF</span>
+            </button>
             <div class="ml-4 pl-4 border-l border-gray-800 text-right hidden md:block">
-                <div class="text-[10px] text-green-500 font-mono animate-pulse">● SYSTEM ONLINE</div>
-                <div class="text-[10px] text-gray-600">LATENCY: 12ms</div>
+                <div class="text-[10px] text-green-500 font-mono animate-pulse flex items-center gap-1 justify-end">
+                    <span class="w-1.5 h-1.5 rounded-full bg-green-500"></span> ONLINE
+                </div>
+                <div class="text-[10px] text-gray-600 font-mono" id="latency-disp">LATENCY: 12ms</div>
             </div>
         </div>
     </header>
 
-    <div class="max-w-[1600px] mx-auto w-full grid grid-cols-12 gap-6 relative z-10 flex-grow">
-<<<<<<< HEAD
-
-        <aside class="col-span-12 lg:col-span-3 space-y-6">
-
-=======
-        
-        <aside class="col-span-12 lg:col-span-3 space-y-6">
-            
->>>>>>> dae6f89f
-            <div class="glass-panel p-5 rounded-lg border-t-2 border-t-cyan-500/50">
-                <h3 class="text-xs font-bold text-cyan-400 mb-4 uppercase tracking-wider flex justify-between">
-                    1. Financial Inputs <span class="text-gray-600">LTM</span>
+    <div class="max-w-[1800px] mx-auto w-full grid grid-cols-12 gap-6 relative z-10 flex-grow">
+
+        <aside class="col-span-12 lg:col-span-3 space-y-4">
+            
+            <div class="glass-panel p-5 rounded-lg border-t-2 border-t-cyan-500/50 hover:border-t-cyan-400 transition-colors">
+                <h3 class="text-xs font-bold text-cyan-400 mb-4 uppercase tracking-wider flex justify-between items-center">
+                    <span>1. Financial Inputs</span>
+                    <span class="text-[9px] bg-cyan-950 px-1 rounded text-cyan-200">LTM</span>
                 </h3>
                 <div class="space-y-3">
                     <div>
                         <label class="flex justify-between text-[10px] text-gray-400 mb-1">
                             <span>LTM EBITDA</span>
-                            <span class="text-cyan-600" id="disp-ebitda">-</span>
+                            <span class="text-cyan-600 font-mono" id="disp-ebitda">-</span>
                         </label>
-                        <input type="number" id="ebitda" value="50000000" class="w-full px-2 py-1 rounded bg-slate-900 focus:ring-1 focus:ring-cyan-500" onchange="calculate()">
+                        <input type="number" id="ebitda" value="50000000" class="w-full px-2 py-1.5 rounded bg-slate-900 focus:ring-1 focus:ring-cyan-500" onchange="calculate()">
                     </div>
                     <div>
                         <label class="flex justify-between text-[10px] text-gray-400 mb-1">
                             <span>CAGR Growth</span>
-                            <span class="text-cyan-600" id="disp-growth">5%</span>
+                            <span class="text-cyan-600 font-mono" id="disp-growth">5%</span>
                         </label>
                         <input type="range" id="growth" min="-5" max="30" step="0.5" value="5" oninput="calculate()">
                     </div>
                     <div>
                         <label class="block text-[10px] text-gray-400 mb-1">Total Debt ($)</label>
-                        <input type="number" id="debt" value="200000000" class="w-full px-2 py-1 rounded bg-slate-900" onchange="calculate()">
+                        <input type="number" id="debt" value="200000000" class="w-full px-2 py-1.5 rounded bg-slate-900" onchange="calculate()">
                     </div>
                     <div>
                         <label class="block text-[10px] text-gray-400 mb-1">Annual Interest ($)</label>
-                        <input type="number" id="interest" value="18000000" class="w-full px-2 py-1 rounded bg-slate-900" onchange="calculate()">
+                        <input type="number" id="interest" value="18000000" class="w-full px-2 py-1.5 rounded bg-slate-900" onchange="calculate()">
+                    </div>
+                    <div class="pt-2 border-t border-gray-800 mt-2">
+                        <label class="flex justify-between text-[10px] text-gray-500 mb-1">
+                            <span>Tax Rate</span>
+                            <span class="text-gray-400" id="disp-tax">21%</span>
+                        </label>
+                        <input type="range" id="taxRate" min="0" max="40" value="21" class="h-1 opacity-50 hover:opacity-100" oninput="calculate()">
                     </div>
                 </div>
             </div>
 
-            <div class="glass-panel p-5 rounded-lg border-t-2 border-t-purple-500/50">
-                <h3 class="text-xs font-bold text-purple-400 mb-4 uppercase tracking-wider">2. Capital Structure</h3>
+            <div class="glass-panel p-5 rounded-lg border-t-2 border-t-purple-500/50 hover:border-t-purple-400 transition-colors">
+                <h3 class="text-xs font-bold text-purple-400 mb-4 uppercase tracking-wider flex justify-between">
+                    <span>2. Structuring</span>
+                    <i class="text-[9px] not-italic text-gray-500">WACC</i>
+                </h3>
                 <div class="space-y-3">
                     <div class="grid grid-cols-2 gap-2">
                         <div>
                             <label class="block text-[10px] text-gray-400 mb-1">Entry Mult (x)</label>
-                            <input type="number" id="entryMult" value="10.0" step="0.1" class="w-full px-2 py-1 rounded bg-slate-900" onchange="calculate()">
+                            <input type="number" id="entryMult" value="10.0" step="0.1" class="w-full px-2 py-1.5 rounded bg-slate-900" onchange="calculate()">
                         </div>
                         <div>
                             <label class="block text-[10px] text-gray-400 mb-1">Cost Debt (%)</label>
-                            <input type="number" id="costDebt" value="8.5" step="0.1" class="w-full px-2 py-1 rounded bg-slate-900" onchange="calculate()">
+                            <input type="number" id="costDebt" value="8.5" step="0.1" class="w-full px-2 py-1.5 rounded bg-slate-900" onchange="calculate()">
                         </div>
                     </div>
                     <div>
                         <label class="flex justify-between text-[10px] text-gray-400 mb-1">
                             <span>Equity Contribution</span>
-                            <span class="text-purple-600" id="disp-equity">40%</span>
+                            <span class="text-purple-600 font-mono" id="disp-equity">40%</span>
                         </label>
                         <input type="range" id="equityPct" min="10" max="100" value="40" oninput="calculate()">
                     </div>
-<<<<<<< HEAD
+                    
+                    <div class="pt-2 border-t border-gray-800">
+                         <div class="grid grid-cols-2 gap-2">
+                            <div>
+                                <label class="block text-[9px] text-gray-500 mb-1">Risk Free (%)</label>
+                                <input type="number" id="riskFree" value="4.25" step="0.05" class="w-full px-1 py-1 rounded bg-slate-900/50 text-[10px]" onchange="calculate()">
+                            </div>
+                            <div>
+                                <label class="block text-[9px] text-gray-500 mb-1">Term. Growth (%)</label>
+                                <input type="number" id="termGrowth" value="2.0" step="0.1" class="w-full px-1 py-1 rounded bg-slate-900/50 text-[10px]" onchange="calculate()">
+                            </div>
+                         </div>
+                    </div>
                 </div>
             </div>
 
-            <div class="glass-panel p-5 rounded-lg border-t-2 border-t-green-500/50">
-                <h3 class="text-xs font-bold text-green-400 mb-4 uppercase tracking-wider">3. Risk Simulation</h3>
+            <div class="glass-panel p-5 rounded-lg border-t-2 border-t-green-500/50 hover:border-t-green-400 transition-colors">
+                <h3 class="text-xs font-bold text-green-400 mb-4 uppercase tracking-wider">3. Risk Engine</h3>
                 <div class="space-y-3">
                     <div>
                         <label class="flex justify-between text-[10px] text-gray-400 mb-1">
                             <span>Volatility (σ)</span>
-                            <span class="text-green-600" id="disp-vol">15%</span>
+                            <span class="text-green-600 font-mono" id="disp-vol">15%</span>
                         </label>
                         <input type="range" id="volatility" min="5" max="60" value="15" oninput="document.getElementById('disp-vol').innerText = this.value + '%'">
                     </div>
-                    <button onclick="runMonteCarlo()" class="w-full py-2 bg-green-900/20 border border-green-500/30 text-green-400 text-xs font-bold rounded hover:bg-green-500/20 transition">RUN MONTE CARLO</button>
-                </div>
+                    <button onclick="runMonteCarlo()" class="w-full py-2 bg-green-900/20 border border-green-500/30 text-green-400 text-xs font-bold rounded hover:bg-green-500/20 hover:text-white transition shadow-[0_0_10px_rgba(16,185,129,0.1)] hover:shadow-[0_0_15px_rgba(16,185,129,0.3)]">
+                        INITIATE MONTE CARLO
+                    </button>
+                </div>
+            </div>
+            
+            <div class="glass-panel p-3 rounded-lg border-t border-gray-700 h-32 overflow-hidden flex flex-col">
+                 <div class="text-[9px] text-gray-500 uppercase mb-1 border-b border-gray-800 pb-1">System Log</div>
+                 <div id="sys-log" class="flex-grow font-mono text-[9px] text-cyan-700 overflow-y-auto space-y-1">
+                     <div>> System initialized.</div>
+                 </div>
             </div>
         </aside>
 
         <main class="col-span-12 lg:col-span-9 flex flex-col space-y-6">
-
-=======
-                </div>
-            </div>
-
-            <div class="glass-panel p-5 rounded-lg border-t-2 border-t-green-500/50">
-                <h3 class="text-xs font-bold text-green-400 mb-4 uppercase tracking-wider">3. Risk Simulation</h3>
-                <div class="space-y-3">
-                    <div>
-                        <label class="flex justify-between text-[10px] text-gray-400 mb-1">
-                            <span>Volatility (σ)</span>
-                            <span class="text-green-600" id="disp-vol">15%</span>
-                        </label>
-                        <input type="range" id="volatility" min="5" max="60" value="15" oninput="document.getElementById('disp-vol').innerText = this.value + '%'">
-                    </div>
-                    <button onclick="runMonteCarlo()" class="w-full py-2 bg-green-900/20 border border-green-500/30 text-green-400 text-xs font-bold rounded hover:bg-green-500/20 transition">RUN MONTE CARLO</button>
-                </div>
-            </div>
-        </aside>
-
-        <main class="col-span-12 lg:col-span-9 flex flex-col space-y-6">
-            
->>>>>>> dae6f89f
+            
             <div class="grid grid-cols-2 md:grid-cols-4 gap-4">
                 <div class="glass-panel p-4 rounded-lg cyber-card">
                     <div class="text-[10px] text-gray-500 uppercase tracking-widest">Enterprise Value</div>
-                    <div class="text-2xl md:text-3xl font-bold text-white mt-1 font-mono" id="kpi-ev">-</div>
-                    <div class="text-[10px] text-cyan-600 mt-1">DCF Implied</div>
+                    <div class="text-2xl md:text-3xl font-bold text-white mt-1 font-mono tracking-tight" id="kpi-ev">-</div>
+                    <div class="text-[10px] text-cyan-600 mt-1 flex justify-between">
+                        <span>DCF Implied</span>
+                        <span id="ev-delta" class="text-gray-600">--</span>
+                    </div>
                 </div>
                 <div class="glass-panel p-4 rounded-lg cyber-card">
                     <div class="text-[10px] text-gray-500 uppercase tracking-widest">WACC</div>
-                    <div class="text-2xl md:text-3xl font-bold text-white mt-1 font-mono" id="kpi-wacc">-</div>
+                    <div class="text-2xl md:text-3xl font-bold text-white mt-1 font-mono tracking-tight" id="kpi-wacc">-</div>
                     <div class="text-[10px] text-gray-600 mt-1">Discount Rate</div>
                 </div>
                 <div class="glass-panel p-4 rounded-lg cyber-card" id="card-rating">
                     <div class="text-[10px] text-gray-500 uppercase tracking-widest">Reg Rating</div>
-                    <div class="text-2xl md:text-3xl font-bold text-white mt-1 font-mono" id="kpi-rating">-</div>
+                    <div class="text-2xl md:text-3xl font-bold text-white mt-1 font-mono tracking-tight" id="kpi-rating">-</div>
                     <div class="text-[10px] text-gray-600 mt-1">Base Case</div>
                 </div>
                 <div class="glass-panel p-4 rounded-lg cyber-card" id="card-snc">
                     <div class="text-[10px] text-gray-500 uppercase tracking-widest">SNC Status</div>
-                    <div class="text-2xl md:text-3xl font-bold text-white mt-1 font-mono" id="kpi-snc">-</div>
+                    <div class="text-2xl md:text-3xl font-bold text-white mt-1 font-mono tracking-tight" id="kpi-snc">-</div>
                     <div class="text-[10px] text-gray-600 mt-1">Shared National Credit</div>
                 </div>
             </div>
 
-            <div class="glass-panel rounded-lg flex-grow flex flex-col overflow-hidden min-h-[500px]">
-<<<<<<< HEAD
-
-=======
+            <div class="glass-panel rounded-lg flex-grow flex flex-col overflow-hidden min-h-[550px] relative">
                 
->>>>>>> dae6f89f
-                <div class="flex border-b border-gray-800 bg-gray-900/50">
-                    <button onclick="switchTab('dcf')" id="btn-dcf" class="tab-btn active flex-1 py-3 text-xs font-bold uppercase tracking-wider text-gray-400 hover:bg-white/5 transition">DCF Model</button>
-                    <button onclick="switchTab('credit')" id="btn-credit" class="tab-btn flex-1 py-3 text-xs font-bold uppercase tracking-wider text-gray-400 hover:bg-white/5 transition">Credit Risk</button>
-                    <button onclick="switchTab('sponsor')" id="btn-sponsor" class="tab-btn flex-1 py-3 text-xs font-bold uppercase tracking-wider text-gray-400 hover:bg-white/5 transition">Sponsor/LBO</button>
-                    <button onclick="switchTab('sensitivity')" id="btn-sensitivity" class="tab-btn flex-1 py-3 text-xs font-bold uppercase tracking-wider text-gray-400 hover:bg-white/5 transition">Heatmap</button>
-                    <button onclick="switchTab('mc')" id="btn-mc" class="tab-btn flex-1 py-3 text-xs font-bold uppercase tracking-wider text-gray-400 hover:bg-white/5 transition">Monte Carlo</button>
-                </div>
-
-                <div id="tab-dcf" class="tab-content p-6 animate-fade-in flex flex-col h-full">
+                <div class="flex border-b border-gray-800 bg-gray-900/50 overflow-x-auto">
+                    <button onclick="switchTab('dcf')" id="btn-dcf" class="tab-btn active flex-1 py-3 px-4 min-w-[100px] text-xs font-bold uppercase tracking-wider text-gray-400 hover:bg-white/5 transition">DCF Model</button>
+                    <button onclick="switchTab('credit')" id="btn-credit" class="tab-btn flex-1 py-3 px-4 min-w-[100px] text-xs font-bold uppercase tracking-wider text-gray-400 hover:bg-white/5 transition">Credit Risk</button>
+                    <button onclick="switchTab('sponsor')" id="btn-sponsor" class="tab-btn flex-1 py-3 px-4 min-w-[100px] text-xs font-bold uppercase tracking-wider text-gray-400 hover:bg-white/5 transition">Sponsor/LBO</button>
+                    <button onclick="switchTab('sensitivity')" id="btn-sensitivity" class="tab-btn flex-1 py-3 px-4 min-w-[100px] text-xs font-bold uppercase tracking-wider text-gray-400 hover:bg-white/5 transition">Heatmap</button>
+                    <button onclick="switchTab('mc')" id="btn-mc" class="tab-btn flex-1 py-3 px-4 min-w-[100px] text-xs font-bold uppercase tracking-wider text-gray-400 hover:bg-white/5 transition">Monte Carlo</button>
+                </div>
+
+                <div id="tab-dcf" class="tab-content p-4 md:p-6 animate-fade-in flex flex-col h-full">
                     <div class="h-64 mb-6 relative w-full">
                         <canvas id="dcfChart"></canvas>
                     </div>
@@ -352,8 +363,11 @@
                     </div>
                 </div>
 
-                <div id="tab-credit" class="tab-content hidden p-6 animate-fade-in">
-                    <h4 class="text-sm font-bold text-white mb-4">Downside Stress Test</h4>
+                <div id="tab-credit" class="tab-content hidden p-4 md:p-6 animate-fade-in">
+                    <h4 class="text-sm font-bold text-white mb-4 flex items-center gap-2">
+                        <span class="w-1 h-4 bg-red-500 inline-block"></span>
+                        Downside Stress Test
+                    </h4>
                     <div class="overflow-x-auto rounded border border-gray-800 mb-6">
                         <table class="w-full text-left text-sm text-gray-300">
                             <thead class="bg-gray-900/80 text-[10px] uppercase text-gray-500">
@@ -369,14 +383,17 @@
                         </table>
                     </div>
                     <div class="p-4 bg-red-900/10 border border-red-900/30 rounded text-xs text-gray-400">
-                        <strong>Note:</strong> Ratings are derived from internal logic mapping Leverage and Fixed Charge Coverage Ratio (FCCR) to regulatory pass grades. SNC status triggers if Debt > $100M.
-                    </div>
-                </div>
-
-                <div id="tab-sponsor" class="tab-content hidden p-6 animate-fade-in">
+                        <strong class="text-red-400">Compliance Check:</strong> Ratings are derived from internal logic mapping Leverage and Fixed Charge Coverage Ratio (FCCR) to regulatory pass grades. SNC status triggers automatically if Debt > $100M.
+                    </div>
+                </div>
+
+                <div id="tab-sponsor" class="tab-content hidden p-4 md:p-6 animate-fade-in">
                     <div class="grid grid-cols-1 md:grid-cols-2 gap-8 h-full">
-                        <div>
-                            <h4 class="text-sm font-bold text-white mb-4 border-b border-gray-800 pb-2">Exit Assumptions (Year 5)</h4>
+                        <div class="flex flex-col h-full">
+                            <h4 class="text-sm font-bold text-white mb-4 border-b border-gray-800 pb-2 flex justify-between items-center">
+                                <span>Exit Assumptions (Year 5)</span>
+                                <span class="text-[10px] text-purple-400">LBO MODEL</span>
+                            </h4>
                             <div class="mb-6">
                                 <label class="flex justify-between text-xs text-gray-400 mb-2">
                                     <span>Exit Multiple</span>
@@ -384,88 +401,82 @@
                                 </label>
                                 <input type="range" id="exitMult" min="4" max="20" step="0.5" value="10.0" oninput="calculate()">
                             </div>
-<<<<<<< HEAD
-
-                            <div class="glass-panel p-4 rounded bg-gray-800/30 space-y-3 font-mono text-xs">
+
+                            <div class="glass-panel p-4 rounded bg-gray-900/40 space-y-3 font-mono text-xs border border-purple-500/20">
                                 <div class="flex justify-between">
                                     <span class="text-gray-500">Projected Exit EBITDA</span>
                                     <span class="text-white" id="sponsor-ebitda">$0</span>
                                 </div>
                                 <div class="flex justify-between">
-                                    <span class="text-gray-500">Net Debt at Exit (w/ Sweep)</span>
+                                    <span class="text-gray-500">Gross Debt (Entry)</span>
+                                    <span class="text-gray-400" id="sponsor-entrydebt">$0</span>
+                                </div>
+                                <div class="flex justify-between">
+                                    <span class="text-gray-500">Cash Sweep (Paydown)</span>
+                                    <span class="text-green-400" id="sponsor-paydown">$0</span>
+                                </div>
+                                <div class="flex justify-between border-t border-gray-700 pt-2">
+                                    <span class="text-gray-300">Net Debt at Exit</span>
                                     <span class="text-red-400" id="sponsor-netdebt">$0</span>
                                 </div>
-                                <div class="border-t border-gray-700 pt-2 flex justify-between">
-                                    <span class="text-purple-400 font-bold">Exit Equity Value</span>
-                                    <span class="text-purple-400 font-bold" id="sponsor-exitequity">$0</span>
+                                <div class="flex justify-between border-t border-gray-700 pt-2 mt-2 bg-purple-900/10 p-2 rounded">
+                                    <span class="text-purple-300 font-bold uppercase">Exit Equity Value</span>
+                                    <span class="text-purple-300 font-bold" id="sponsor-exitequity">$0</span>
                                 </div>
                             </div>
                         </div>
 
-=======
-                            
-                            <div class="glass-panel p-4 rounded bg-gray-800/30 space-y-3 font-mono text-xs">
-                                <div class="flex justify-between">
-                                    <span class="text-gray-500">Projected Exit EBITDA</span>
-                                    <span class="text-white" id="sponsor-ebitda">$0</span>
-                                </div>
-                                <div class="flex justify-between">
-                                    <span class="text-gray-500">Net Debt at Exit (w/ Sweep)</span>
-                                    <span class="text-red-400" id="sponsor-netdebt">$0</span>
-                                </div>
-                                <div class="border-t border-gray-700 pt-2 flex justify-between">
-                                    <span class="text-purple-400 font-bold">Exit Equity Value</span>
-                                    <span class="text-purple-400 font-bold" id="sponsor-exitequity">$0</span>
-                                </div>
+                        <div class="flex flex-col justify-center space-y-4">
+                            <div class="glass-panel p-6 rounded text-center border border-gray-700 relative overflow-hidden group">
+                                <div class="absolute top-0 left-0 w-1 h-full bg-purple-500 group-hover:w-2 transition-all"></div>
+                                <div class="absolute right-0 top-0 opacity-10 text-9xl font-bold text-white -mt-4 -mr-4">M</div>
+                                <div class="text-[10px] text-gray-400 uppercase tracking-widest relative z-10">MOIC (Multiple of Money)</div>
+                                <div class="text-5xl font-bold text-white mt-2 mb-1 tracking-tighter relative z-10" id="sponsor-moic">-</div>
+                            </div>
+                            <div class="glass-panel p-6 rounded text-center border border-gray-700 relative overflow-hidden group">
+                                <div class="absolute top-0 left-0 w-1 h-full bg-cyan-500 group-hover:w-2 transition-all"></div>
+                                <div class="absolute right-0 top-0 opacity-10 text-9xl font-bold text-white -mt-4 -mr-4">%</div>
+                                <div class="text-[10px] text-gray-400 uppercase tracking-widest relative z-10">Internal Rate of Return (IRR)</div>
+                                <div class="text-5xl font-bold text-cyan-400 mt-2 mb-1 tracking-tighter relative z-10" id="sponsor-irr">-</div>
                             </div>
                         </div>
-
->>>>>>> dae6f89f
-                        <div class="flex flex-col justify-center space-y-4">
-                            <div class="glass-panel p-6 rounded text-center border border-gray-700 relative overflow-hidden">
-                                <div class="absolute top-0 left-0 w-1 h-full bg-purple-500"></div>
-                                <div class="text-[10px] text-gray-400 uppercase tracking-widest">MOIC (Multiple of Money)</div>
-                                <div class="text-5xl font-bold text-white mt-2 mb-1 tracking-tighter" id="sponsor-moic">-</div>
-                            </div>
-                            <div class="glass-panel p-6 rounded text-center border border-gray-700 relative overflow-hidden">
-                                <div class="absolute top-0 left-0 w-1 h-full bg-cyan-500"></div>
-                                <div class="text-[10px] text-gray-400 uppercase tracking-widest">Internal Rate of Return (IRR)</div>
-                                <div class="text-5xl font-bold text-cyan-400 mt-2 mb-1 tracking-tighter" id="sponsor-irr">-</div>
-                            </div>
-                        </div>
-                    </div>
-                </div>
-
-                <div id="tab-sensitivity" class="tab-content hidden p-6 animate-fade-in flex flex-col items-center justify-center">
-                    <h4 class="text-sm font-bold text-white mb-2">IRR Heatmap: Growth vs. Exit Multiple</h4>
+                    </div>
+                </div>
+
+                <div id="tab-sensitivity" class="tab-content hidden p-4 md:p-6 animate-fade-in flex flex-col items-center justify-center">
+                    <h4 class="text-sm font-bold text-white mb-2 flex items-center gap-2">
+                        <span class="w-2 h-2 rounded-full bg-green-500"></span>
+                        IRR Heatmap: Growth vs. Exit Multiple
+                    </h4>
                     <p class="text-[10px] text-gray-500 mb-6">Values represent Sponsor IRR (%)</p>
                     <div class="overflow-x-auto w-full flex justify-center">
-                        <table class="text-center text-xs border-collapse" id="sens-table">
-                            </table>
-                    </div>
-                </div>
-
-                <div id="tab-mc" class="tab-content hidden p-6 animate-fade-in relative h-full flex flex-col">
+                        <table class="text-center text-xs border-collapse" id="sens-table"></table>
+                    </div>
+                </div>
+
+                <div id="tab-mc" class="tab-content hidden p-4 md:p-6 animate-fade-in relative h-full flex flex-col">
                     <div class="grid grid-cols-3 gap-4 mb-4">
-                        <div class="glass-panel p-3 text-center">
+                        <div class="glass-panel p-3 text-center border-b-2 border-green-500/50">
                             <div class="text-[10px] text-gray-500 uppercase">Mean EV</div>
                             <div class="text-lg font-bold text-green-400 font-mono" id="mc-mean">-</div>
                         </div>
-                        <div class="glass-panel p-3 text-center">
+                        <div class="glass-panel p-3 text-center border-b-2 border-red-500/50">
                             <div class="text-[10px] text-gray-500 uppercase">VaR (95%)</div>
                             <div class="text-lg font-bold text-red-400 font-mono" id="mc-var">-</div>
                         </div>
-                        <div class="glass-panel p-3 text-center">
+                        <div class="glass-panel p-3 text-center border-b-2 border-cyan-500/50">
                             <div class="text-[10px] text-gray-500 uppercase">Solvency Prob</div>
                             <div class="text-lg font-bold text-cyan-400 font-mono" id="mc-prob">-</div>
                         </div>
                     </div>
-                    <div class="flex-grow relative w-full">
+                    <div class="flex-grow relative w-full min-h-[300px]">
                         <canvas id="mcChart"></canvas>
-                        <div id="mc-loading" class="absolute inset-0 flex items-center justify-center bg-gray-900/90 backdrop-blur hidden z-20">
+                        
+                        <div id="mc-loading" class="absolute inset-0 flex items-center justify-center bg-gray-900/90 backdrop-blur-sm hidden z-20 rounded-lg">
                             <div class="text-center">
+                                <div class="inline-block w-12 h-12 border-4 border-green-500 border-t-transparent rounded-full animate-spin mb-4"></div>
                                 <div class="text-green-500 font-mono text-xl animate-pulse">COMPUTING SCENARIOS...</div>
-                                <div class="text-xs text-gray-500 mt-2">Geometric Brownian Motion (N=5000)</div>
+                                <div class="text-xs text-gray-500 mt-2">Geometric Brownian Motion (N=10,000)</div>
                             </div>
                         </div>
                     </div>
@@ -478,71 +489,55 @@
     <script>
         // --- CONSTANTS & CONFIG ---
         const CONFIG = {
-            TAX_RATE: 0.21,
-            RISK_FREE: 0.0425,
             MRP: 0.06,
-            TERMINAL_GROWTH: 0.02,
             BETA: 1.2,
             YEARS: 5
         };
 
         const RATING_MAP = {
-<<<<<<< HEAD
-            1.0: "IG1 (AAA)", 3.0: "IG3 (BBB-)",
-            4.0: "Pass 4 (BB)", 5.0: "Pass 5 (B+)",
-            6.0: "Pass 6 (B-)", 7.0: "Special Mention", 8.0: "Substandard"
-        };
-
-        // --- STATE & CHARTS ---
-        let charts = { dcf: null, mc: null };
-        let state = { projections: [] };
-
-        // --- UTILS ---
-        const fmtMoney = (n) => {
-            if (n >= 1e9) return "$" + (n/1e9).toFixed(1) + "B";
-            if (n >= 1e6) return "$" + (n/1e6).toFixed(1) + "M";
-            return "$" + n.toLocaleString(undefined, {maximumFractionDigits:0});
-=======
             1.0: "IG1 (AAA)", 3.0: "IG3 (BBB-)", 
             4.0: "Pass 4 (BB)", 5.0: "Pass 5 (B+)", 
             6.0: "Pass 6 (B-)", 7.0: "Special Mention", 8.0: "Substandard"
->>>>>>> dae6f89f
         };
-        const fmtPct = (n) => (n*100).toFixed(1) + "%";
-
-<<<<<<< HEAD
-=======
+
         // --- STATE & CHARTS ---
         let charts = { dcf: null, mc: null };
-        let state = { projections: [] };
+        let state = { projections: [], inputs: {} };
 
         // --- UTILS ---
         const fmtMoney = (n) => {
-            if (n >= 1e9) return "$" + (n/1e9).toFixed(1) + "B";
+            if (n >= 1e9) return "$" + (n/1e9).toFixed(2) + "B";
             if (n >= 1e6) return "$" + (n/1e6).toFixed(1) + "M";
             return "$" + n.toLocaleString(undefined, {maximumFractionDigits:0});
         };
-        const fmtPct = (n) => (n*100).toFixed(1) + "%";
-
->>>>>>> dae6f89f
+        
+        const log = (msg) => {
+            const el = document.getElementById('sys-log');
+            const time = new Date().toLocaleTimeString().split(' ')[0];
+            el.innerHTML += `<div><span class="text-gray-600">[${time}]</span> ${msg}</div>`;
+            el.scrollTop = el.scrollHeight;
+        };
+
+        // --- LATENCY SIMULATOR ---
+        setInterval(() => {
+            const ms = Math.floor(Math.random() * 15) + 5;
+            document.getElementById('latency-disp').innerText = `LATENCY: ${ms}ms`;
+        }, 2000);
+
         // --- DOM CONTROLLER ---
         function switchTab(id) {
             document.querySelectorAll('.tab-content').forEach(el => el.classList.add('hidden'));
             document.getElementById(`tab-${id}`).classList.remove('hidden');
-            document.querySelectorAll('.tab-btn').forEach(el => el.classList.remove('active', 'text-cyan-400', 'border-b-2', 'border-cyan-400'));
+            document.querySelectorAll('.tab-btn').forEach(el => el.classList.remove('active'));
             const btn = document.getElementById(`btn-${id}`);
             if(btn) btn.classList.add('active');
-<<<<<<< HEAD
+            
+            log(`Switched to module: ${id.toUpperCase()}`);
 
             if(id === 'sensitivity') renderSensitivityTable();
-        }
-
-=======
-            
-            if(id === 'sensitivity') renderSensitivityTable();
-        }
-
->>>>>>> dae6f89f
+            if(id === 'dcf') updateDCFChart(); // redraw to fix sizing issues
+        }
+
         // --- MAIN CALCULATION ENGINE ---
         function calculate() {
             // 1. Gather Inputs
@@ -554,18 +549,24 @@
                 entryMult: parseFloat(document.getElementById('entryMult').value),
                 costDebt: parseFloat(document.getElementById('costDebt').value) / 100,
                 equityPct: parseFloat(document.getElementById('equityPct').value) / 100,
-                exitMult: parseFloat(document.getElementById('exitMult').value)
+                exitMult: parseFloat(document.getElementById('exitMult').value),
+                taxRate: parseFloat(document.getElementById('taxRate').value) / 100,
+                riskFree: parseFloat(document.getElementById('riskFree').value) / 100,
+                termGrowth: parseFloat(document.getElementById('termGrowth').value) / 100
             };
+            state.inputs = inputs;
 
             // Update Input Displays
             document.getElementById('disp-ebitda').innerText = fmtMoney(inputs.ebitda);
             document.getElementById('disp-growth').innerText = (inputs.growth*100).toFixed(1) + "%";
             document.getElementById('disp-equity').innerText = (inputs.equityPct*100).toFixed(0) + "%";
             document.getElementById('disp-exitMult').innerText = inputs.exitMult.toFixed(1) + "x";
+            document.getElementById('disp-tax').innerText = (inputs.taxRate*100).toFixed(0) + "%";
+            document.getElementById('disp-vol').innerText = document.getElementById('volatility').value + "%";
 
             // 2. WACC Calc
-            const ke = CONFIG.RISK_FREE + CONFIG.BETA * CONFIG.MRP;
-            const wacc = (inputs.equityPct * ke) + ((1 - inputs.equityPct) * inputs.costDebt * (1 - CONFIG.TAX_RATE));
+            const ke = inputs.riskFree + CONFIG.BETA * CONFIG.MRP;
+            const wacc = (inputs.equityPct * ke) + ((1 - inputs.equityPct) * inputs.costDebt * (1 - inputs.taxRate));
 
             // 3. DCF Projection Loop
             let currentEbitda = inputs.ebitda;
@@ -575,38 +576,30 @@
 
             for (let i = 1; i <= CONFIG.YEARS; i++) {
                 currentEbitda *= (1 + inputs.growth);
-                const tax = currentEbitda * CONFIG.TAX_RATE;
+                const tax = currentEbitda * inputs.taxRate;
                 const capex = currentEbitda * 0.05; // Proxy 5%
                 const nwc = currentEbitda * 0.02;   // Proxy 2%
                 const fcf = currentEbitda - tax - capex - nwc;
-<<<<<<< HEAD
-
-                const df = 1 / Math.pow((1 + wacc), i);
-                const pvFcf = fcf * df;
-
-=======
                 
                 const df = 1 / Math.pow((1 + wacc), i);
                 const pvFcf = fcf * df;
                 
->>>>>>> dae6f89f
                 cumFcf += fcf;
                 pvFcfSum += pvFcf;
 
                 state.projections.push({ year: i, ebitda: currentEbitda, fcf, pvFcf });
             }
-<<<<<<< HEAD
 
             // 4. Terminal Value
-            const finalFcf = state.projections[CONFIG.YEARS-1].fcf * (1 + CONFIG.TERMINAL_GROWTH);
-            const tv = finalFcf / (wacc - CONFIG.TERMINAL_GROWTH);
+            const finalFcf = state.projections[CONFIG.YEARS-1].fcf * (1 + inputs.termGrowth);
+            const tv = finalFcf / (wacc - inputs.termGrowth);
             const pvTv = tv / Math.pow((1 + wacc), CONFIG.YEARS);
             const ev = pvFcfSum + pvTv;
 
             // 5. Credit Ratings & SNC
             const leverage = inputs.debt / inputs.ebitda;
             const fccr = (inputs.ebitda * 0.9) / inputs.interest; // 0.9 proxy for cashflow avail
-
+            
             const getRating = (lev, cov) => {
                 if (lev < 3.0 && cov > 2.5) return RATING_MAP[3.0];
                 if (lev < 4.5 && cov > 1.5) return RATING_MAP[4.0];
@@ -631,55 +624,19 @@
             document.getElementById('kpi-ev').innerText = fmtMoney(ev);
             document.getElementById('kpi-wacc').innerText = (wacc*100).toFixed(2) + "%";
             document.getElementById('kpi-rating').innerText = rating;
+            
+            // Delta indicator for EV
+            const entryEv = inputs.ebitda * inputs.entryMult;
+            const delta = ((ev - entryEv)/entryEv)*100;
+            const deltaEl = document.getElementById('ev-delta');
+            deltaEl.innerText = (delta > 0 ? "+" : "") + delta.toFixed(1) + "% vs Entry";
+            deltaEl.className = delta > 0 ? "text-green-500 text-[10px]" : "text-red-500 text-[10px]";
 
             const sncEl = document.getElementById('kpi-snc');
             sncEl.innerText = isSnc ? "YES (Review)" : "NO";
             sncEl.className = isSnc ? "text-2xl md:text-3xl font-bold text-red-400 mt-1 font-mono" : "text-2xl md:text-3xl font-bold text-white mt-1 font-mono";
             document.getElementById('card-snc').classList.toggle('alert', isSnc);
 
-=======
-
-            // 4. Terminal Value
-            const finalFcf = state.projections[CONFIG.YEARS-1].fcf * (1 + CONFIG.TERMINAL_GROWTH);
-            const tv = finalFcf / (wacc - CONFIG.TERMINAL_GROWTH);
-            const pvTv = tv / Math.pow((1 + wacc), CONFIG.YEARS);
-            const ev = pvFcfSum + pvTv;
-
-            // 5. Credit Ratings & SNC
-            const leverage = inputs.debt / inputs.ebitda;
-            const fccr = (inputs.ebitda * 0.9) / inputs.interest; // 0.9 proxy for cashflow avail
-            
-            const getRating = (lev, cov) => {
-                if (lev < 3.0 && cov > 2.5) return RATING_MAP[3.0];
-                if (lev < 4.5 && cov > 1.5) return RATING_MAP[4.0];
-                if (lev < 6.0 && cov > 1.1) return RATING_MAP[5.0];
-                return RATING_MAP[6.0]; // Default to B- range
-            };
-
-            const rating = getRating(leverage, fccr);
-            const isSnc = inputs.debt > 100000000;
-
-            // 6. Sponsor / LBO Model
-            const futureEbitda = state.projections[CONFIG.YEARS-1].ebitda;
-            const exitEv = futureEbitda * inputs.exitMult;
-            const cashSweep = cumFcf * 0.6; // 60% conversion to paydown
-            const remainingDebt = Math.max(0, inputs.debt - cashSweep);
-            const exitEquity = exitEv - remainingDebt;
-            const initialEquity = (inputs.ebitda * inputs.entryMult) * inputs.equityPct;
-            const moic = exitEquity / initialEquity;
-            const irr = Math.pow(moic, 1/CONFIG.YEARS) - 1;
-
-            // --- UI UPDATES ---
-            document.getElementById('kpi-ev').innerText = fmtMoney(ev);
-            document.getElementById('kpi-wacc').innerText = (wacc*100).toFixed(2) + "%";
-            document.getElementById('kpi-rating').innerText = rating;
-            
-            const sncEl = document.getElementById('kpi-snc');
-            sncEl.innerText = isSnc ? "YES (Review)" : "NO";
-            sncEl.className = isSnc ? "text-2xl md:text-3xl font-bold text-red-400 mt-1 font-mono" : "text-2xl md:text-3xl font-bold text-white mt-1 font-mono";
-            document.getElementById('card-snc').classList.toggle('alert', isSnc);
-
->>>>>>> dae6f89f
             // Update DCF Table
             const tbody = document.getElementById('dcfTableBody');
             tbody.innerHTML = "";
@@ -692,17 +649,22 @@
                         <td class="py-2 px-4 text-gray-500">${(1/Math.pow(1+wacc, p.year)).toFixed(3)}</td>
                         <td class="py-2 px-4 text-gray-400">${fmtMoney(p.pvFcf)}</td>
                     </tr>`;
-<<<<<<< HEAD
             });
 
             // Update Sponsor Tab
             document.getElementById('sponsor-ebitda').innerText = fmtMoney(futureEbitda);
+            document.getElementById('sponsor-entrydebt').innerText = fmtMoney(inputs.debt);
+            document.getElementById('sponsor-paydown').innerText = "(-" + fmtMoney(cashSweep) + ")";
             document.getElementById('sponsor-netdebt').innerText = fmtMoney(remainingDebt);
             document.getElementById('sponsor-exitequity').innerText = fmtMoney(exitEquity);
-            document.getElementById('sponsor-moic').innerText = moic.toFixed(2) + "x";
+            
+            const moicEl = document.getElementById('sponsor-moic');
+            moicEl.innerText = moic.toFixed(2) + "x";
+            moicEl.className = (moic >= 2.0) ? "text-5xl font-bold text-green-400 mt-2 mb-1 tracking-tighter relative z-10" : "text-5xl font-bold text-white mt-2 mb-1 tracking-tighter relative z-10";
+
             const irrEl = document.getElementById('sponsor-irr');
             irrEl.innerText = isNaN(irr) ? "N/A" : (irr*100).toFixed(1) + "%";
-            irrEl.className = (irr > 0.20) ? "text-5xl font-bold text-green-400 mt-2 mb-1 tracking-tighter" : "text-5xl font-bold text-cyan-400 mt-2 mb-1 tracking-tighter";
+            irrEl.className = (irr > 0.20) ? "text-5xl font-bold text-green-400 mt-2 mb-1 tracking-tighter relative z-10" : "text-5xl font-bold text-cyan-400 mt-2 mb-1 tracking-tighter relative z-10";
 
             // Update Credit Stress Table
             const creditBody = document.getElementById('creditTableBody');
@@ -728,14 +690,23 @@
         function updateDCFChart() {
             const ctx = document.getElementById('dcfChart').getContext('2d');
             if (charts.dcf) charts.dcf.destroy();
+            
+            // Gradient
+            const gradEbitda = ctx.createLinearGradient(0, 0, 0, 400);
+            gradEbitda.addColorStop(0, '#334155');
+            gradEbitda.addColorStop(1, '#0f172a');
+
+            const gradFcf = ctx.createLinearGradient(0, 0, 0, 400);
+            gradFcf.addColorStop(0, '#06b6d4');
+            gradFcf.addColorStop(1, '#0891b2');
 
             charts.dcf = new Chart(ctx, {
                 type: 'bar',
                 data: {
                     labels: state.projections.map(d => `Yr ${d.year}`),
                     datasets: [
-                        { label: 'EBITDA', data: state.projections.map(d => d.ebitda), backgroundColor: '#334155', borderRadius: 4 },
-                        { label: 'FCF', data: state.projections.map(d => d.fcf), backgroundColor: '#06b6d4', borderRadius: 4 }
+                        { label: 'EBITDA', data: state.projections.map(d => d.ebitda), backgroundColor: gradEbitda, borderRadius: 4, barPercentage: 0.6 },
+                        { label: 'FCF', data: state.projections.map(d => d.fcf), backgroundColor: gradFcf, borderRadius: 4, barPercentage: 0.6 }
                     ]
                 },
                 options: {
@@ -743,172 +714,27 @@
                     maintainAspectRatio: false,
                     scales: {
                         y: { display: false, grid: { display: false } },
-                        x: { grid: { display: false }, ticks: { color: '#94a3b8' } }
+                        x: { grid: { display: false }, ticks: { color: '#94a3b8', font: {family: 'Courier New'} } }
                     },
-                    plugins: { legend: { display: true, labels: { color: '#cbd5e1' } } }
+                    plugins: { 
+                        legend: { display: true, labels: { color: '#cbd5e1', font: {family: 'Courier New'} } },
+                        tooltip: {
+                            backgroundColor: 'rgba(15, 23, 42, 0.9)',
+                            titleColor: '#fff',
+                            bodyColor: '#cbd5e1',
+                            borderColor: '#334155',
+                            borderWidth: 1
+                        }
+                    }
                 }
-=======
->>>>>>> dae6f89f
             });
         }
 
-<<<<<<< HEAD
         // --- SENSITIVITY ---
         function renderSensitivityTable() {
-            const inputs = {
-                ebitda: parseFloat(document.getElementById('ebitda').value),
-                debt: parseFloat(document.getElementById('debt').value),
-                entryMult: parseFloat(document.getElementById('entryMult').value),
-                equityPct: parseFloat(document.getElementById('equityPct').value) / 100,
-                baseGrowth: parseFloat(document.getElementById('growth').value),
-                baseExit: parseFloat(document.getElementById('exitMult').value)
-            };
-
-            const growthSteps = [-2, -1, 0, 1, 2].map(s => inputs.baseGrowth + s);
-            const exitSteps = [-2, -1, 0, 1, 2].map(s => inputs.baseExit + s);
-
-            const table = document.getElementById('sens-table');
-            let html = `<thead><tr><th class="p-2 text-gray-500 bg-gray-900 border border-gray-800">Exit \\ Growth</th>`;
-            growthSteps.forEach(g => html += `<th class="p-2 text-gray-300 bg-gray-900 border border-gray-800">${g.toFixed(1)}%</th>`);
-            html += `</tr></thead><tbody>`;
-
-            exitSteps.forEach(e => {
-                html += `<tr><td class="p-2 font-bold text-gray-400 bg-gray-900 border border-gray-800">${e.toFixed(1)}x</td>`;
-                growthSteps.forEach(g => {
-                    // Quick IRR Calc
-                    const gPct = g/100;
-                    const futEbitda = inputs.ebitda * Math.pow(1+gPct, CONFIG.YEARS);
-                    const initEq = (inputs.ebitda * inputs.entryMult) * inputs.equityPct;
-
-                    // Approx Sweep
-                    const approxCumFcf = (futEbitda * 0.6) * CONFIG.YEARS; // Rough proxy
-                    const remDebt = Math.max(0, inputs.debt - approxCumFcf*0.5);
-
-                    const exEq = (futEbitda * e) - remDebt;
-                    const moic = exEq / initEq;
-                    const irr = Math.pow(moic, 1/CONFIG.YEARS) - 1;
-
-                    let color = "text-gray-500";
-                    let bg = "";
-                    if (irr >= 0.25) { color = "text-green-400 font-bold"; bg = "bg-green-900/30"; }
-                    else if (irr >= 0.20) { color = "text-green-200"; bg = "bg-green-900/10"; }
-                    else if (irr < 0.10) { color = "text-red-400"; bg = "bg-red-900/20"; }
-
-                    html += `<td class="p-3 border border-gray-800 ${color} ${bg}">${(irr*100).toFixed(1)}%</td>`;
-                });
-                html += `</tr>`;
-            });
-            html += `</tbody>`;
-            table.innerHTML = html;
-        }
-
-        // --- MONTE CARLO ---
-        function runMonteCarlo() {
-            document.getElementById('mc-loading').classList.remove('hidden');
-
-            setTimeout(() => {
-                const sims = 5000;
-                const vol = document.getElementById('volatility').value / 100;
-                const startEbitda = parseFloat(document.getElementById('ebitda').value);
-                const debt = parseFloat(document.getElementById('debt').value);
-                const growth = parseFloat(document.getElementById('growth').value) / 100;
-                const exitMult = parseFloat(document.getElementById('exitMult').value);
-
-                const results = [];
-                let debtCovered = 0;
-
-                // Drift = (mu - 0.5 * sigma^2)
-                const drift = (growth - 0.5 * vol * vol) * CONFIG.YEARS;
-                const sqrtT = Math.sqrt(CONFIG.YEARS);
-
-                for(let i=0; i<sims; i++) {
-                    // Box-Muller transform for standard normal Z
-                    const u = 1 - Math.random();
-                    const v = Math.random();
-                    const z = Math.sqrt(-2.0 * Math.log(u)) * Math.cos(2.0 * Math.PI * v);
-
-                    const shock = vol * sqrtT * z;
-                    const endEbitda = startEbitda * Math.exp(drift + shock);
-                    const ev = endEbitda * exitMult;
-
-                    results.push(ev);
-                    if (ev > debt) debtCovered++;
-                }
-
-                results.sort((a,b) => a-b);
-
-                const mean = results.reduce((a,b)=>a+b, 0) / sims;
-                const var95 = results[Math.floor(sims * 0.05)];
-
-=======
-            // Update Sponsor Tab
-            document.getElementById('sponsor-ebitda').innerText = fmtMoney(futureEbitda);
-            document.getElementById('sponsor-netdebt').innerText = fmtMoney(remainingDebt);
-            document.getElementById('sponsor-exitequity').innerText = fmtMoney(exitEquity);
-            document.getElementById('sponsor-moic').innerText = moic.toFixed(2) + "x";
-            const irrEl = document.getElementById('sponsor-irr');
-            irrEl.innerText = isNaN(irr) ? "N/A" : (irr*100).toFixed(1) + "%";
-            irrEl.className = (irr > 0.20) ? "text-5xl font-bold text-green-400 mt-2 mb-1 tracking-tighter" : "text-5xl font-bold text-cyan-400 mt-2 mb-1 tracking-tighter";
-
-            // Update Credit Stress Table
-            const creditBody = document.getElementById('creditTableBody');
-            creditBody.innerHTML = "";
-            [0, 0.15, 0.30].forEach(shock => {
-                const sEbitda = inputs.ebitda * (1 - shock);
-                const sLev = inputs.debt / sEbitda;
-                const sFccr = (sEbitda * 0.9) / inputs.interest;
-                creditBody.innerHTML += `
-                    <tr class="border-b border-gray-800">
-                        <td class="py-2 px-4 font-bold text-gray-300">Stress -${(shock*100).toFixed(0)}%</td>
-                        <td class="py-2 px-4 text-gray-400">${fmtMoney(sEbitda)}</td>
-                        <td class="py-2 px-4 text-gray-400">${sLev.toFixed(2)}x</td>
-                        <td class="py-2 px-4 text-gray-400">${sFccr.toFixed(2)}x</td>
-                        <td class="py-2 px-4 text-cyan-400">${getRating(sLev, sFccr)}</td>
-                    </tr>`;
-            });
-
-            updateDCFChart();
-        }
-
-        // --- CHARTING ---
-        function updateDCFChart() {
-            const ctx = document.getElementById('dcfChart').getContext('2d');
-            if (charts.dcf) charts.dcf.destroy();
-            
-            charts.dcf = new Chart(ctx, {
-                type: 'bar',
-                data: {
-                    labels: state.projections.map(d => `Yr ${d.year}`),
-                    datasets: [
-                        { label: 'EBITDA', data: state.projections.map(d => d.ebitda), backgroundColor: '#334155', borderRadius: 4 },
-                        { label: 'FCF', data: state.projections.map(d => d.fcf), backgroundColor: '#06b6d4', borderRadius: 4 }
-                    ]
-                },
-                options: {
-                    responsive: true,
-                    maintainAspectRatio: false,
-                    scales: {
-                        y: { display: false, grid: { display: false } },
-                        x: { grid: { display: false }, ticks: { color: '#94a3b8' } }
-                    },
-                    plugins: { legend: { display: true, labels: { color: '#cbd5e1' } } }
-                }
-            });
-        }
-
-        // --- SENSITIVITY ---
-        function renderSensitivityTable() {
-            const inputs = {
-                ebitda: parseFloat(document.getElementById('ebitda').value),
-                debt: parseFloat(document.getElementById('debt').value),
-                entryMult: parseFloat(document.getElementById('entryMult').value),
-                equityPct: parseFloat(document.getElementById('equityPct').value) / 100,
-                baseGrowth: parseFloat(document.getElementById('growth').value),
-                baseExit: parseFloat(document.getElementById('exitMult').value)
-            };
-
-            const growthSteps = [-2, -1, 0, 1, 2].map(s => inputs.baseGrowth + s);
-            const exitSteps = [-2, -1, 0, 1, 2].map(s => inputs.baseExit + s);
+            const inputs = state.inputs;
+            const growthSteps = [-2, -1, 0, 1, 2].map(s => inputs.growth*100 + s); // Use raw input percentage
+            const exitSteps = [-2, -1, 0, 1, 2].map(s => inputs.exitMult + s);
 
             const table = document.getElementById('sens-table');
             let html = `<thead><tr><th class="p-2 text-gray-500 bg-gray-900 border border-gray-800">Exit \\ Growth</th>`;
@@ -923,9 +749,9 @@
                     const futEbitda = inputs.ebitda * Math.pow(1+gPct, CONFIG.YEARS);
                     const initEq = (inputs.ebitda * inputs.entryMult) * inputs.equityPct;
                     
-                    // Approx Sweep
-                    const approxCumFcf = (futEbitda * 0.6) * CONFIG.YEARS; // Rough proxy
-                    const remDebt = Math.max(0, inputs.debt - approxCumFcf*0.5);
+                    // Approx Sweep (using current cash sweep ratio)
+                    const approxCumFcf = (futEbitda * 0.6) * CONFIG.YEARS; // Rough proxy based on logic
+                    const remDebt = Math.max(0, inputs.debt - approxCumFcf*0.6); // 60% sweep
                     
                     const exEq = (futEbitda * e) - remDebt;
                     const moic = exEq / initEq;
@@ -937,7 +763,7 @@
                     else if (irr >= 0.20) { color = "text-green-200"; bg = "bg-green-900/10"; }
                     else if (irr < 0.10) { color = "text-red-400"; bg = "bg-red-900/20"; }
 
-                    html += `<td class="p-3 border border-gray-800 ${color} ${bg}">${(irr*100).toFixed(1)}%</td>`;
+                    html += `<td class="p-3 border border-gray-800 ${color} ${bg} hover:bg-white/5 transition cursor-default" title="MOIC: ${moic.toFixed(2)}x">${(irr*100).toFixed(1)}%</td>`;
                 });
                 html += `</tr>`;
             });
@@ -947,15 +773,16 @@
 
         // --- MONTE CARLO ---
         function runMonteCarlo() {
+            log("Initializing Monte Carlo Sequence...");
             document.getElementById('mc-loading').classList.remove('hidden');
             
             setTimeout(() => {
-                const sims = 5000;
+                const sims = 10000;
                 const vol = document.getElementById('volatility').value / 100;
-                const startEbitda = parseFloat(document.getElementById('ebitda').value);
-                const debt = parseFloat(document.getElementById('debt').value);
-                const growth = parseFloat(document.getElementById('growth').value) / 100;
-                const exitMult = parseFloat(document.getElementById('exitMult').value);
+                const startEbitda = state.inputs.ebitda;
+                const debt = state.inputs.debt;
+                const growth = state.inputs.growth;
+                const exitMult = state.inputs.exitMult;
 
                 const results = [];
                 let debtCovered = 0;
@@ -965,7 +792,7 @@
                 const sqrtT = Math.sqrt(CONFIG.YEARS);
 
                 for(let i=0; i<sims; i++) {
-                    // Box-Muller transform for standard normal Z
+                    // Box-Muller transform
                     const u = 1 - Math.random();
                     const v = Math.random();
                     const z = Math.sqrt(-2.0 * Math.log(u)) * Math.cos(2.0 * Math.PI * v);
@@ -983,13 +810,13 @@
                 const mean = results.reduce((a,b)=>a+b, 0) / sims;
                 const var95 = results[Math.floor(sims * 0.05)];
 
->>>>>>> dae6f89f
                 document.getElementById('mc-mean').innerText = fmtMoney(mean);
                 document.getElementById('mc-var').innerText = fmtMoney(var95);
                 document.getElementById('mc-prob').innerText = ((debtCovered/sims)*100).toFixed(1) + "%";
 
                 renderMcChart(results);
                 document.getElementById('mc-loading').classList.add('hidden');
+                log("Monte Carlo Complete. N=10,000.");
             }, 100);
         }
 
@@ -998,7 +825,7 @@
             if(charts.mc) charts.mc.destroy();
 
             // Create Bins
-            const binCount = 30;
+            const binCount = 40;
             const min = data[0];
             const max = data[data.length-1];
             const step = (max-min)/binCount;
@@ -1006,20 +833,25 @@
             const labels = [];
 
             for(let i=0; i<binCount; i++) {
-                labels.push(fmtMoney(min + (i*step)));
+                const val = min + (i*step);
+                labels.push(fmtMoney(val));
                 const limit = min + ((i+1)*step);
-                // Simple frequency count
-                bins[i] = data.filter(v => v >= (min + i*step) && v < limit).length;
+                bins[i] = data.filter(v => v >= val && v < limit).length;
             }
+
+            // Gradient
+            const gradient = ctx.createLinearGradient(0, 0, 0, 400);
+            gradient.addColorStop(0, 'rgba(16, 185, 129, 0.8)');
+            gradient.addColorStop(1, 'rgba(6, 182, 212, 0.2)');
 
             charts.mc = new Chart(ctx, {
                 type: 'bar',
                 data: {
                     labels: labels,
                     datasets: [{
-                        label: 'Distribution',
+                        label: 'Frequency',
                         data: bins,
-                        backgroundColor: '#10b981',
+                        backgroundColor: gradient,
                         barPercentage: 1.0,
                         categoryPercentage: 1.0
                     }]
@@ -1041,7 +873,8 @@
             const data = {};
             document.querySelectorAll('input').forEach(el => data[el.id] = el.value);
             localStorage.setItem('adam_state', JSON.stringify(data));
-            alert("System State Saved to Neural Memory.");
+            log("System state saved to LocalStorage.");
+            alert("System State Saved.");
         }
 
         function loadScenario() {
@@ -1051,36 +884,27 @@
                 const el = document.getElementById(k);
                 if(el) el.value = data[k];
             });
+            log("System state restored.");
             calculate();
         }
 
         async function exportReport() {
+            log("Generating PDF Report...");
             const { jsPDF } = window.jspdf;
             const doc = new jsPDF();
             doc.setFont("courier");
-<<<<<<< HEAD
-
+            
+            // Dark Theme PDF Background
             doc.setFillColor(5, 11, 20);
             doc.rect(0, 0, 210, 297, 'F');
             doc.setTextColor(6, 182, 212);
-
-=======
-            
-            doc.setFillColor(5, 11, 20);
-            doc.rect(0, 0, 210, 297, 'F');
-            doc.setTextColor(6, 182, 212);
-            
->>>>>>> dae6f89f
+            
             doc.setFontSize(22);
             doc.text("ADAM FINANCIAL ENGINE", 20, 30);
             doc.setFontSize(10);
             doc.setTextColor(200, 200, 200);
             doc.text("QUANTUM ANALYSIS REPORT | " + new Date().toISOString().split('T')[0], 20, 40);
-<<<<<<< HEAD
-
-=======
-            
->>>>>>> dae6f89f
+            
             doc.setDrawColor(50, 50, 50);
             doc.line(20, 45, 190, 45);
 
@@ -1091,33 +915,46 @@
                 y += 10;
             };
 
+            doc.setFontSize(12);
+            doc.setTextColor(6, 182, 212);
+            doc.text("1. CORE VALUATION", 20, y);
+            y += 10;
+            doc.setFontSize(10);
+            doc.setTextColor(200, 200, 200);
+
             addLine("LTM EBITDA", document.getElementById('disp-ebitda').innerText);
             addLine("IMPLIED EV (DCF)", document.getElementById('kpi-ev').innerText);
             addLine("WACC", document.getElementById('kpi-wacc').innerText);
             addLine("CREDIT RATING", document.getElementById('kpi-rating').innerText);
-<<<<<<< HEAD
-
-=======
-            
->>>>>>> dae6f89f
+            
             y += 10;
+            doc.setFontSize(12);
             doc.setTextColor(6, 182, 212);
-            doc.text("SPONSOR RETURNS", 20, y);
+            doc.text("2. SPONSOR RETURNS", 20, y);
             y += 10;
+            doc.setFontSize(10);
             doc.setTextColor(200, 200, 200);
             addLine("EXIT MULTIPLE", document.getElementById('disp-exitMult').innerText);
             addLine("MOIC", document.getElementById('sponsor-moic').innerText);
             addLine("IRR", document.getElementById('sponsor-irr').innerText);
+            addLine("NET DEBT (EXIT)", document.getElementById('sponsor-netdebt').innerText);
+
+            // Add Disclaimer
+            doc.setFontSize(8);
+            doc.setTextColor(100, 100, 100);
+            doc.text("Generated by ADAM v25.0 Financial Quantum Engine. For simulation purposes only.", 20, 280);
 
             doc.save('Adam_Quantum_Report.pdf');
+            log("PDF Downloaded.");
         }
 
         // Init
-        window.onload = calculate;
+        window.onload = () => {
+            log("System Boot Sequence Initiated...");
+            calculate();
+            log("Calculations complete. Ready.");
+        };
 
     </script>
-
-    <!-- Adam Global Nav -->
-    <script src="../showcase/js/nav.js" data-root=".."></script>
 </body>
 </html>