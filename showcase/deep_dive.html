--- conflicted
+++ resolved
@@ -3,600 +3,406 @@
 <head>
     <meta charset="UTF-8">
     <meta name="viewport" content="width=device-width, initial-scale=1.0">
-<<<<<<< HEAD
-    <title>ADAM | Deep Dive Explorer</title>
+    <title>ADAM v23.5 | Deep Dive Explorer</title>
     <script src="https://cdn.tailwindcss.com"></script>
+    <link href="https://cdnjs.cloudflare.com/ajax/libs/font-awesome/6.0.0/css/all.min.css" rel="stylesheet">
+    <link href="https://fonts.googleapis.com/css2?family=JetBrains+Mono:wght@400;700&family=Inter:wght@400;600&display=swap" rel="stylesheet">
     <link rel="stylesheet" href="css/style.css">
     <style>
-        .tab-active {
-            border-bottom: 2px solid #22d3ee;
-            color: #22d3ee;
-        }
-        .tab-inactive {
-            border-bottom: 2px solid transparent;
-            color: #94a3b8;
-        }
-        .tab-inactive:hover {
-            color: #cbd5e1;
-        }
-        .metric-card {
-            background: linear-gradient(145deg, rgba(30, 41, 59, 0.4), rgba(15, 23, 42, 0.6));
-        }
-    </style>
-</head>
-<body class="h-screen flex flex-col grid-bg">
-    <div class="scan-line"></div>
-
-    <!-- Nav injected by nav.js -->
-
-    <main class="flex-1 p-6 grid grid-cols-12 gap-6 overflow-hidden h-full">
-
-        <!-- Left Sidebar: Entity Selector -->
-        <div class="col-span-12 lg:col-span-3 glass-panel rounded-lg flex flex-col h-[calc(100vh-140px)]">
-            <div class="p-4 border-b border-slate-700">
-                <h3 class="text-xs font-bold text-slate-400 uppercase tracking-wider mb-3">Target Entity</h3>
-                <div class="relative">
-                    <input type="text" placeholder="Search Ticker / Name..." class="w-full bg-slate-900 border border-slate-700 rounded p-2 pl-8 text-sm text-white focus:outline-none focus:border-cyan-500 transition">
-                    <svg class="w-4 h-4 text-slate-500 absolute left-2 top-2.5" fill="none" stroke="currentColor" viewBox="0 0 24 24"><path stroke-linecap="round" stroke-linejoin="round" stroke-width="2" d="M21 21l-6-6m2-5a7 7 0 11-14 0 7 7 0 0114 0z"></path></svg>
-                </div>
-            </div>
-            <div class="flex-1 overflow-y-auto p-2 space-y-2" id="entity-list">
-                <!-- List items injected -->
-            </div>
-        </div>
-
-        <!-- Main Content Area -->
-        <div class="col-span-12 lg:col-span-9 flex flex-col h-[calc(100vh-140px)]">
-
-            <!-- Header & Tabs -->
-            <div class="glass-panel rounded-t-lg p-6 pb-0 mb-1 border-b-0 border-slate-700">
-                <div class="flex justify-between items-start mb-6">
-                    <div>
-                        <div class="flex items-center gap-3">
-                            <h1 class="text-3xl font-bold text-white font-mono" id="entity-name">--</h1>
-                            <span class="px-2 py-0.5 rounded bg-slate-800 text-slate-300 text-sm border border-slate-600 font-mono" id="entity-ticker">--</span>
-                        </div>
-                        <p class="text-slate-400 text-sm mt-1" id="entity-industry">--</p>
-                    </div>
-                    <div class="text-right">
-                         <div class="text-xs text-slate-500 uppercase tracking-wider mb-1">Conviction</div>
-                         <div class="text-2xl font-bold text-emerald-400 font-mono" id="conviction-score">--</div>
-                    </div>
-                </div>
-
-                <!-- Tabs -->
-                <div class="flex space-x-6 text-sm font-semibold font-mono">
-                    <button class="pb-3 tab-active transition" onclick="switchTab('overview')">OVERVIEW</button>
-                    <button class="pb-3 tab-inactive transition" onclick="switchTab('financials')">FINANCIALS</button>
-                    <button class="pb-3 tab-inactive transition" onclick="switchTab('snc')">SNC / CREDIT</button>
-                    <button class="pb-3 tab-inactive transition" onclick="switchTab('valuation')">VALUATION</button>
-                    <button class="pb-3 tab-inactive transition" onclick="switchTab('risk')">RISK & SIM</button>
-                </div>
-            </div>
-
-            <!-- Tab Content Panels -->
-            <div class="glass-panel rounded-b-lg flex-1 p-6 overflow-y-auto border-t-0 border-slate-700 relative">
-
-                <!-- OVERVIEW TAB -->
-                <div id="tab-overview" class="tab-content animate-fade-in space-y-6">
-                    <div class="grid grid-cols-1 md:grid-cols-3 gap-4">
-                        <div class="metric-card p-4 rounded border border-slate-700">
-                            <div class="text-slate-400 text-xs uppercase mb-1">Market Cap</div>
-                            <div class="text-xl text-white font-mono">$2.4T</div>
-                        </div>
-                        <div class="metric-card p-4 rounded border border-slate-700">
-                            <div class="text-slate-400 text-xs uppercase mb-1">P/E Ratio</div>
-                            <div class="text-xl text-white font-mono">32.4x</div>
-                        </div>
-                        <div class="metric-card p-4 rounded border border-slate-700">
-                            <div class="text-slate-400 text-xs uppercase mb-1">Adam Rating</div>
-                            <div class="text-xl text-emerald-400 font-mono">OUTPERFORM</div>
-                        </div>
-                    </div>
-                    <div>
-                        <h3 class="text-lg text-cyan-400 font-bold mb-3 border-b border-slate-700 pb-1">Executive Summary</h3>
-                        <p class="text-slate-300 leading-relaxed text-sm">
-                            Dominant market position maintained through robust ecosystem lock-in and services growth. Hardware cycle currently in maturation phase, but offset by high-margin services.
-                            Macro headwinds (inflation, supply chain) are present but manageable due to pricing power.
-                            <br><br>
-                            <span class="text-slate-500 italic">Analysis generated by Adam v23.5 on <span id="report-date">2025-05-12</span></span>
-                        </p>
-                    </div>
-                </div>
-
-                <!-- FINANCIALS TAB -->
-                <div id="tab-financials" class="tab-content hidden animate-fade-in space-y-6">
-                     <h3 class="text-lg text-cyan-400 font-bold mb-3">Key Metrics</h3>
-                     <div class="overflow-x-auto">
-                        <table class="w-full text-sm text-left text-slate-300">
-                            <thead class="text-xs text-slate-400 uppercase bg-slate-800">
-                                <tr>
-                                    <th class="px-4 py-3">Metric</th>
-                                    <th class="px-4 py-3">2021</th>
-                                    <th class="px-4 py-3">2022</th>
-                                    <th class="px-4 py-3">2023</th>
-                                    <th class="px-4 py-3 text-cyan-400">2024 (E)</th>
-                                </tr>
-                            </thead>
-                            <tbody class="divide-y divide-slate-700" id="financial-table-body">
-                                <!-- JS Injected -->
-                            </tbody>
-                        </table>
-                     </div>
-                </div>
-
-                <!-- SNC TAB -->
-                <div id="tab-snc" class="tab-content hidden animate-fade-in">
-                    <div class="grid grid-cols-2 gap-6">
-                        <div>
-                            <h3 class="text-lg text-cyan-400 font-bold mb-3">Shared National Credit Rating</h3>
-                            <div class="text-4xl font-bold text-emerald-400 font-mono mb-2">PASS</div>
-                            <p class="text-slate-400 text-sm">Facility assessed as Pass. Strong primary repayment source (Operating Cash Flow). Secondary repayment (Collateral) coverage is robust at 2.5x.</p>
-                        </div>
-                        <div class="bg-slate-800/50 p-4 rounded border border-slate-700">
-                            <h4 class="text-xs text-slate-400 uppercase mb-2">Covenant Compliance</h4>
-                            <div class="space-y-3">
-                                <div>
-                                    <div class="flex justify-between text-xs mb-1">
-                                        <span class="text-white">Leverage Ratio (Max 4.0x)</span>
-                                        <span class="text-emerald-400">1.8x - OK</span>
-                                    </div>
-                                    <div class="w-full bg-slate-700 h-1.5 rounded-full"><div class="bg-emerald-500 w-[45%] h-full rounded-full"></div></div>
-                                </div>
-                                <div>
-                                    <div class="flex justify-between text-xs mb-1">
-                                        <span class="text-white">Interest Coverage (Min 3.0x)</span>
-                                        <span class="text-emerald-400">12.5x - OK</span>
-                                    </div>
-                                    <div class="w-full bg-slate-700 h-1.5 rounded-full"><div class="bg-emerald-500 w-[100%] h-full rounded-full"></div></div>
-                                </div>
-                            </div>
-                        </div>
-                    </div>
-                </div>
-
-                <!-- VALUATION TAB -->
-                <div id="tab-valuation" class="tab-content hidden animate-fade-in">
-                     <h3 class="text-lg text-cyan-400 font-bold mb-3">Intrinsic Value Model (DCF)</h3>
-                     <div class="grid grid-cols-3 gap-4 mb-6">
-                        <div class="metric-card p-4 rounded">
-                            <div class="text-xs text-slate-400 uppercase">Current Price</div>
-                            <div class="text-lg font-mono text-white">$185.00</div>
-                        </div>
-                         <div class="metric-card p-4 rounded border border-cyan-900/50">
-                            <div class="text-xs text-cyan-400 uppercase">Intrinsic Value</div>
-                            <div class="text-lg font-mono text-cyan-300">$215.50</div>
-                        </div>
-                         <div class="metric-card p-4 rounded">
-                            <div class="text-xs text-slate-400 uppercase">Margin of Safety</div>
-                            <div class="text-lg font-mono text-emerald-400">+16.5%</div>
-                        </div>
-                     </div>
-                     <div class="h-64 bg-slate-800/30 rounded border border-slate-700 flex items-center justify-center text-slate-500">
-                        [ Interactive DCF Sensitivity Chart Placeholder ]
-                     </div>
-                </div>
-
-                 <!-- RISK TAB -->
-                <div id="tab-risk" class="tab-content hidden animate-fade-in">
-                     <h3 class="text-lg text-cyan-400 font-bold mb-3">Monte Carlo Simulation (10,000 Runs)</h3>
-                     <div class="grid grid-cols-2 gap-6">
-                        <div class="h-64 bg-slate-800/30 rounded border border-slate-700 flex items-center justify-center text-slate-500">
-                             [ Histogram of Returns Placeholder ]
-                        </div>
-                        <div class="space-y-4">
-                            <div class="p-3 bg-red-900/20 border border-red-900/50 rounded">
-                                <h4 class="text-red-400 font-bold text-sm mb-1">Tail Risk (VaR 99%)</h4>
-                                <p class="text-xs text-slate-300">In a worst-case scenario (1 in 100 days), expected loss is <span class="text-white font-mono">-12.4%</span>.</p>
-                            </div>
-                             <div class="p-3 bg-blue-900/20 border border-blue-900/50 rounded">
-                                <h4 class="text-blue-400 font-bold text-sm mb-1">Black Swan Scenario</h4>
-                                <p class="text-xs text-slate-300">Simulation "Geopolitical Conflict Escalation" results in -25% equity drawdown.</p>
-                            </div>
-                        </div>
-                     </div>
-                </div>
-
-            </div>
-        </div>
-    </main>
-
-    <script src="js/mock_data.js"></script>
-    <script src="js/nav.js"></script>
-    <script>
-        // Mock Entity Data Logic
-        const ENTITIES = [
-            { ticker: 'AAPL', name: 'Apple Inc.', industry: 'Technology / Consumer Electronics' },
-            { ticker: 'MSFT', name: 'Microsoft Corp', industry: 'Technology / Software' },
-            { ticker: 'TSLA', name: 'Tesla Inc.', industry: 'Automotive / Energy' },
-            { ticker: 'NVDA', name: 'Nvidia Corp', industry: 'Semiconductors' },
-            { ticker: 'JPM', name: 'JPMorgan Chase', industry: 'Financial Services' }
-        ];
-
-        document.addEventListener('DOMContentLoaded', () => {
-            renderEntityList();
-            loadEntity(ENTITIES[0]); // Load first by default
-        });
-
-        function renderEntityList() {
-            const list = document.getElementById('entity-list');
-            list.innerHTML = '';
-            ENTITIES.forEach(e => {
-                const div = document.createElement('div');
-                div.className = "p-3 rounded hover:bg-slate-800 cursor-pointer transition flex justify-between items-center group border border-transparent hover:border-slate-700";
-                div.innerHTML = `
-                    <div>
-                        <div class="font-bold text-white text-sm group-hover:text-cyan-400 transition">${e.ticker}</div>
-                        <div class="text-[10px] text-slate-500">${e.name}</div>
-                    </div>
-                    <svg class="w-4 h-4 text-slate-600 opacity-0 group-hover:opacity-100 transition" fill="none" stroke="currentColor" viewBox="0 0 24 24"><path stroke-linecap="round" stroke-linejoin="round" stroke-width="2" d="M9 5l7 7-7 7"></path></svg>
-                `;
-                div.onclick = () => loadEntity(e);
-                list.appendChild(div);
-            });
-        }
-
-        function loadEntity(entity) {
-            document.getElementById('entity-name').textContent = entity.name;
-            document.getElementById('entity-ticker').textContent = entity.ticker;
-            document.getElementById('entity-industry').textContent = entity.industry;
-            document.getElementById('conviction-score').textContent = (Math.random() * 2 + 8).toFixed(1) + "/10";
-
-            // Inject mock financial data
-            const tbody = document.getElementById('financial-table-body');
-            const metrics = ['Revenue ($B)', 'Net Income ($B)', 'EBITDA ($B)', 'EPS ($)'];
-            tbody.innerHTML = metrics.map(m => `
-                <tr class="hover:bg-slate-800/50">
-                    <td class="px-4 py-3 font-medium text-slate-200">${m}</td>
-                    <td class="px-4 py-3 text-slate-400">${(Math.random()*100).toFixed(1)}</td>
-                    <td class="px-4 py-3 text-slate-400">${(Math.random()*110).toFixed(1)}</td>
-                    <td class="px-4 py-3 text-slate-400">${(Math.random()*120).toFixed(1)}</td>
-                    <td class="px-4 py-3 text-cyan-400 font-bold">${(Math.random()*130).toFixed(1)}</td>
-                </tr>
-            `).join('');
-        }
-
-        function switchTab(tabId) {
-            // Hide all
-            document.querySelectorAll('.tab-content').forEach(el => el.classList.add('hidden'));
-            // Show target
-            document.getElementById('tab-' + tabId).classList.remove('hidden');
-
-            // Update buttons
-            const buttons = document.querySelectorAll('button[onclick^="switchTab"]');
-            buttons.forEach(btn => {
-                if(btn.getAttribute('onclick').includes(tabId)) {
-                    btn.className = "pb-3 tab-active transition";
-                } else {
-                    btn.className = "pb-3 tab-inactive transition";
-                }
-            });
-=======
-    <title>ADAM v23 | Deep Dive Explorer</title>
-    <script src="https://cdn.tailwindcss.com"></script>
-    <link href="https://cdnjs.cloudflare.com/ajax/libs/font-awesome/6.0.0/css/all.min.css" rel="stylesheet">
-    
-    <style>
-        /* --- Base & Glassmorphism --- */
-        body { background-color: #0f172a; }
-        
+        /* --- Core Theme Overrides --- */
+        body { background-color: #0f172a; font-family: 'Inter', sans-serif; }
+        .mono { font-family: 'JetBrains Mono', monospace; }
+
+        /* CRT Scanline */
+        .scan-line {
+            position: fixed; top: 0; left: 0; width: 100%; height: 4px;
+            background: linear-gradient(to bottom, rgba(16, 185, 129, 0), rgba(16, 185, 129, 0.1), rgba(16, 185, 129, 0));
+            opacity: 0.1; animation: scan 8s linear infinite; pointer-events: none; z-index: 9999;
+        }
+        @keyframes scan { 0% { top: -10%; } 100% { top: 110%; } }
+
+        /* Glass Panels */
         .glass-panel {
-            background: rgba(30, 41, 59, 0.4);
+            background: rgba(30, 41, 59, 0.6);
             backdrop-filter: blur(12px);
-            -webkit-backdrop-filter: blur(12px);
             border: 1px solid rgba(51, 65, 85, 0.5);
-            box-shadow: 0 4px 30px rgba(0, 0, 0, 0.1);
-        }
-
-        /* --- Scanline Effect --- */
-        .scan-line {
-            position: fixed; top: 0; left: 0; width: 100%; height: 5px;
-            background: rgba(6, 182, 212, 0.1);
-            opacity: 0.4; animation: scan 6s linear infinite; pointer-events: none; z-index: 9999;
-        }
-        @keyframes scan { 0% { top: -10%; } 100% { top: 110%; } }
-
-        /* --- Phase Widgets --- */
+            box-shadow: 0 4px 30px rgba(0, 0, 0, 0.2);
+        }
+
+        /* Widgets & Tabs */
         .phase-widget { transition: all 0.3s cubic-bezier(0.4, 0, 0.2, 1); }
         .phase-widget:hover {
             border-color: rgba(56, 189, 248, 0.5);
             box-shadow: 0 0 20px rgba(56, 189, 248, 0.1);
         }
-
-        /* --- Charts & Gauges --- */
+        .tab-active { border-bottom: 2px solid #22d3ee; color: #22d3ee; }
+        .tab-inactive { border-bottom: 2px solid transparent; color: #94a3b8; }
+        .tab-inactive:hover { color: #cbd5e1; }
+        
         .chart-bar-fill { transition: width 1.5s ease-out; }
         
-        /* --- Print Mode --- */
+        /* Print Styles */
         @media print {
-            body { background: white !important; color: black !important; -webkit-print-color-adjust: exact; }
+            body { background: white !important; color: black !important; }
             .glass-panel { background: white !important; border: 1px solid #ccc !important; box-shadow: none !important; }
             .hidden-print { display: none !important; }
-            .text-slate-200 { color: black !important; }
-            .text-slate-300 { color: #333 !important; }
-            .text-slate-400 { color: #555 !important; }
-            .text-slate-500 { color: #666 !important; }
+            .text-white, .text-slate-200, .text-slate-300 { color: black !important; }
         }
     </style>
 </head>
-<body class="bg-[#0f172a] text-slate-200 h-screen flex flex-col overflow-hidden font-sans">
-
+<body class="h-screen flex flex-col overflow-hidden text-slate-200">
     <div class="scan-line hidden-print"></div>
 
-    <header class="h-16 border-b border-slate-700/50 flex items-center justify-between px-6 bg-[#0f172a]/90 backdrop-blur-md z-50 shrink-0 hidden-print">
+    <header class="h-16 border-b border-slate-700/50 flex items-center justify-between px-6 bg-[#0f172a]/90 backdrop-blur-md z-40 shrink-0 hidden-print">
         <div class="flex items-center gap-4">
-            <button class="text-slate-400 hover:text-white transition"><i class="fas fa-bars"></i></button>
-            <h1 class="text-xl font-bold tracking-tight mono">ADAM <span class="text-cyan-400">v23.5</span> <span class="text-slate-500 font-normal">| Deep Dive</span></h1>
+            <a href="index.html" class="text-slate-400 hover:text-white transition"><i class="fas fa-arrow-left"></i></a>
+            <h1 class="text-xl font-bold tracking-tight mono">ADAM <span class="text-cyan-400">v23.5</span> <span class="text-slate-500 font-normal">| Deep Dive Explorer</span></h1>
         </div>
         <div class="flex items-center gap-4">
-            <button onclick="window.print()" class="px-3 py-1 text-xs border border-slate-600 rounded hover:bg-slate-700 transition flex items-center gap-2">
+            <button onclick="window.print()" class="px-3 py-1.5 bg-slate-800 border border-slate-600 rounded text-xs hover:bg-slate-700 transition flex items-center gap-2">
                 <i class="fas fa-print"></i> PDF Export
             </button>
-            <div class="relative">
-                <input type="text" id="report-search" placeholder="Search Reports..." class="bg-slate-800 border border-slate-700 rounded px-3 py-1 text-sm focus:outline-none focus:border-cyan-500 w-64">
-                <i class="fas fa-search absolute right-3 top-2 text-slate-500 text-xs"></i>
-            </div>
         </div>
     </header>
 
-    <main class="flex-1 flex overflow-hidden">
-
-        <aside class="w-72 glass-panel border-r border-slate-700/50 flex flex-col hidden-print shrink-0">
+    <main class="flex-1 p-6 grid grid-cols-12 gap-6 overflow-hidden h-full">
+
+        <aside class="col-span-12 lg:col-span-3 glass-panel rounded-lg flex flex-col h-full hidden-print">
             <div class="p-4 border-b border-slate-700/50 bg-slate-800/30">
-                <h3 class="text-xs uppercase tracking-widest text-slate-500 font-bold">Available Reports</h3>
+                <h3 class="text-xs font-bold text-slate-400 uppercase tracking-wider mb-3">Analysis Reports</h3>
+                <div class="relative">
+                    <input type="text" id="report-search" placeholder="Search Ticker / Report..." class="w-full bg-slate-900 border border-slate-700 rounded p-2 pl-8 text-xs text-white focus:outline-none focus:border-cyan-500 transition font-mono">
+                    <i class="fas fa-search absolute left-2.5 top-2.5 text-slate-500 text-xs"></i>
+                </div>
             </div>
-            <div id="report-list" class="flex-1 overflow-y-auto p-2 space-y-1">
+            <div class="flex-1 overflow-y-auto p-2 space-y-1" id="report-list">
                 </div>
         </aside>
 
-        <section id="content-area" class="flex-1 overflow-y-auto p-4 lg:p-8 relative scroll-smooth">
-
-            <div id="empty-state" class="flex flex-col items-center justify-center h-full text-slate-500">
-                <i class="fas fa-microscope text-6xl mb-4 opacity-20"></i>
-                <p>Select a report to initialize Deep Dive Protocol.</p>
+        <section class="col-span-12 lg:col-span-9 flex flex-col h-full overflow-hidden relative">
+            
+            <div id="empty-state" class="absolute inset-0 flex flex-col items-center justify-center text-slate-500 z-10 bg-slate-900/50 glass-panel rounded-lg">
+                <i class="fas fa-microscope text-6xl mb-4 opacity-20 text-cyan-500"></i>
+                <p class="font-mono text-sm">Select a report to initialize Deep Dive Protocol.</p>
             </div>
 
-            <div id="report-view" class="hidden max-w-6xl mx-auto">
+            <div id="report-content" class="flex flex-col h-full hidden">
                 
-                <div class="mb-8 border-b border-slate-700/50 pb-6 flex justify-between items-start">
-                    <div>
-                        <div class="flex items-center gap-3 mb-2">
-                            <h1 id="r-title" class="text-3xl font-bold text-white tracking-tight font-mono">Report Title</h1>
-                            <span class="px-2 py-0.5 rounded text-[10px] font-bold bg-blue-900/50 text-blue-300 border border-blue-700/50">EQUITY_ANALYSIS</span>
-                        </div>
-                        <p id="r-meta" class="text-slate-400 mono text-sm">Target: N/A | Date: N/A</p>
-                    </div>
-                    <div class="text-right">
-                        <div id="r-verdict" class="text-2xl font-bold text-emerald-400">BUY</div>
-                        <div class="text-xs text-slate-500 uppercase tracking-wider font-mono">Recommendation</div>
+                <div class="glass-panel rounded-t-lg p-6 pb-0 mb-1 border-b-0 border-slate-700 shrink-0">
+                    <div class="flex justify-between items-start mb-6">
+                        <div>
+                            <div class="flex items-center gap-3">
+                                <h1 class="text-3xl font-bold text-white font-mono" id="r-title">--</h1>
+                                <span class="px-2 py-0.5 rounded bg-slate-800 text-slate-300 text-xs border border-slate-600 font-mono" id="r-type">EQUITY_ANALYSIS</span>
+                            </div>
+                            <p class="text-slate-400 text-xs mt-1 font-mono" id="r-meta">--</p>
+                        </div>
+                        <div class="text-right">
+                            <div class="text-xs text-slate-500 uppercase tracking-wider mb-1">Conviction</div>
+                            <div class="text-2xl font-bold text-emerald-400 font-mono" id="r-conviction">--</div>
+                        </div>
+                    </div>
+
+                    <div class="flex space-x-6 text-xs font-bold font-mono">
+                        <button class="pb-3 tab-active transition focus:outline-none" onclick="switchTab('overview')">OVERVIEW</button>
+                        <button class="pb-3 tab-inactive transition focus:outline-none" onclick="switchTab('valuation')">VALUATION</button>
+                        <button class="pb-3 tab-inactive transition focus:outline-none" onclick="switchTab('risk')">RISK & SIM</button>
+                        <button class="pb-3 tab-inactive transition focus:outline-none" onclick="switchTab('snc')">CREDIT / SNC</button>
                     </div>
                 </div>
 
-                <div class="glass-panel p-6 mb-8 rounded-lg border-l-4 border-cyan-500">
-                    <h3 class="text-xs uppercase tracking-widest text-cyan-400 font-bold mb-3 flex items-center gap-2">
-                        <i class="fas fa-brain"></i> Executive Summary
-                    </h3>
-                    <p id="r-summary" class="text-slate-300 leading-relaxed text-sm">Loading summary...</p>
+                <div class="glass-panel rounded-b-lg flex-1 p-6 overflow-y-auto border-t-0 border-slate-700 bg-slate-900/50 custom-scrollbar">
+
+                    <div id="tab-overview" class="tab-content space-y-6">
+                        <div class="grid grid-cols-1 md:grid-cols-3 gap-4">
+                            <div class="glass-panel p-4 rounded border border-slate-700/50 bg-slate-800/20">
+                                <div class="text-slate-400 text-[10px] uppercase mb-1 font-mono">Adam Rating</div>
+                                <div class="text-xl text-emerald-400 font-bold tracking-tight" id="metric-rating">--</div>
+                            </div>
+                            <div class="glass-panel p-4 rounded border border-slate-700/50 bg-slate-800/20">
+                                <div class="text-slate-400 text-[10px] uppercase mb-1 font-mono">Target Price</div>
+                                <div class="text-xl text-white font-mono" id="metric-target">--</div>
+                            </div>
+                            <div class="glass-panel p-4 rounded border border-slate-700/50 bg-slate-800/20">
+                                <div class="text-slate-400 text-[10px] uppercase mb-1 font-mono">Risk Score</div>
+                                <div class="text-xl text-white font-mono" id="metric-risk">--</div>
+                            </div>
+                        </div>
+
+                        <div class="p-5 bg-slate-800/30 border border-slate-700/50 rounded-lg">
+                            <h3 class="text-sm text-cyan-400 font-bold mb-3 border-b border-slate-700/50 pb-2 uppercase tracking-wider">Executive Summary</h3>
+                            <p class="text-slate-300 leading-relaxed text-sm font-light" id="r-summary">Loading...</p>
+                        </div>
+                    </div>
+
+                    <div id="tab-valuation" class="tab-content hidden space-y-6">
+                        <div class="grid grid-cols-1 lg:grid-cols-2 gap-6">
+                            <div class="glass-panel p-6 rounded-lg border border-slate-700/50">
+                                <h3 class="text-xs font-bold text-slate-400 uppercase mb-4">Intrinsic Valuation (DCF)</h3>
+                                <div class="space-y-6">
+                                    <div>
+                                        <div class="flex justify-between text-xs mb-2 font-mono">
+                                            <span class="text-slate-400">Intrinsic Value</span>
+                                            <span id="val-intrinsic" class="font-bold text-emerald-400">$0.00</span>
+                                        </div>
+                                        <div class="w-full bg-slate-800 h-3 rounded-full overflow-hidden shadow-inner">
+                                            <div id="bar-intrinsic" class="bg-gradient-to-r from-emerald-600 to-emerald-400 h-full chart-bar-fill rounded-full" style="width: 0%"></div>
+                                        </div>
+                                    </div>
+                                    <div>
+                                        <div class="flex justify-between text-xs mb-2 font-mono">
+                                            <span class="text-slate-400">Current Market Price</span>
+                                            <span id="val-market" class="font-bold text-blue-400">$0.00</span>
+                                        </div>
+                                        <div class="w-full bg-slate-800 h-3 rounded-full overflow-hidden shadow-inner">
+                                            <div id="bar-market" class="bg-gradient-to-r from-blue-600 to-blue-400 h-full chart-bar-fill rounded-full" style="width: 0%"></div>
+                                        </div>
+                                    </div>
+                                </div>
+                                <div id="val-divergence" class="mt-6 text-xs text-center font-mono py-2 bg-slate-800/50 rounded text-slate-300">
+                                    --
+                                </div>
+                            </div>
+                            
+                            <div class="glass-panel p-6 rounded-lg border border-slate-700/50">
+                                <h3 class="text-xs font-bold text-slate-400 uppercase mb-4">Relative Valuation</h3>
+                                <div class="space-y-3 text-sm" id="val-multiples">
+                                    </div>
+                            </div>
+                        </div>
+                    </div>
+
+                    <div id="tab-risk" class="tab-content hidden space-y-6">
+                        <div class="flex flex-col lg:flex-row gap-6">
+                            <div class="glass-panel p-6 rounded-lg border border-slate-700/50 flex-1 flex flex-col items-center justify-center min-h-[250px]">
+                                <h3 class="text-xs font-bold text-slate-400 uppercase mb-4 w-full text-left">Default Probability (1yr)</h3>
+                                <div class="relative w-48 h-24 mt-4">
+                                    <svg viewBox="0 0 200 100" class="w-full h-full overflow-visible">
+                                        <path d="M 20 100 A 80 80 0 0 1 180 100" fill="none" stroke="#1e293b" stroke-width="20" stroke-linecap="round" />
+                                        <path id="risk-gauge-arc" d="M 20 100 A 80 80 0 0 1 20 100" fill="none" stroke="#ef4444" stroke-width="20" stroke-linecap="round" style="transition: stroke-dasharray 1s ease;"/>
+                                    </svg>
+                                    <div class="absolute bottom-0 left-1/2 transform -translate-x-1/2 translate-y-4 text-center">
+                                        <div class="text-3xl font-bold font-mono text-white" id="risk-score">0%</div>
+                                        <div class="text-[10px] text-slate-500 uppercase tracking-widest mt-1">Monte Carlo</div>
+                                    </div>
+                                </div>
+                            </div>
+
+                            <div class="glass-panel p-6 rounded-lg border border-slate-700/50 flex-[2]">
+                                <h3 class="text-xs font-bold text-slate-400 uppercase mb-4">Stress Test Scenarios</h3>
+                                <div class="space-y-3" id="risk-scenarios">
+                                    </div>
+                            </div>
+                        </div>
+                    </div>
+
+                    <div id="tab-snc" class="tab-content hidden">
+                        <div class="grid grid-cols-1 gap-6">
+                            <div class="p-4 bg-emerald-900/20 border border-emerald-500/30 rounded-lg flex justify-between items-center" id="snc-banner">
+                                <div>
+                                    <h3 class="text-emerald-400 font-bold text-sm">Shared National Credit (SNC) Status</h3>
+                                    <p class="text-xs text-slate-400 mt-1">Regulatory Rating Assessment</p>
+                                </div>
+                                <div class="text-2xl font-bold text-white font-mono tracking-widest" id="snc-rating">PASS</div>
+                            </div>
+                            
+                            <div class="glass-panel p-6 rounded-lg border border-slate-700/50">
+                                <h3 class="text-xs font-bold text-slate-400 uppercase mb-4">Facility Ratings</h3>
+                                <div class="overflow-x-auto">
+                                    <table class="w-full text-left text-xs font-mono">
+                                        <thead class="text-slate-500 border-b border-slate-700">
+                                            <tr>
+                                                <th class="pb-2">Facility ID</th>
+                                                <th class="pb-2">Type</th>
+                                                <th class="pb-2">Commitment</th>
+                                                <th class="pb-2">Rating</th>
+                                            </tr>
+                                        </thead>
+                                        <tbody class="text-slate-300 divide-y divide-slate-800" id="snc-facilities">
+                                            </tbody>
+                                    </table>
+                                </div>
+                            </div>
+                        </div>
+                    </div>
+
                 </div>
-
-                <div class="grid grid-cols-1 md:grid-cols-2 gap-6 mb-8">
-
-                    <div class="phase-widget glass-panel p-5 rounded-lg border border-slate-700/50">
-                        <div class="flex justify-between items-center mb-4 border-b border-slate-700/50 pb-2">
-                            <h3 class="text-sm font-bold text-slate-200"><i class="fas fa-chart-line text-blue-400 mr-2"></i>Valuation Engine</h3>
-                            <span class="text-xs mono text-slate-500">PHASE 2</span>
-                        </div>
-                        <div class="space-y-4">
-                            <div>
-                                <div class="flex justify-between text-xs mb-1">
-                                    <span class="text-slate-400">Intrinsic Value (DCF)</span>
-                                    <span id="val-intrinsic" class="font-bold text-emerald-400">$0.00</span>
-                                </div>
-                                <div class="w-full bg-slate-800 h-2 rounded-full overflow-hidden">
-                                    <div id="bar-intrinsic" class="bg-emerald-500 h-full chart-bar-fill" style="width: 0%"></div>
-                                </div>
-                            </div>
-                            <div>
-                                <div class="flex justify-between text-xs mb-1">
-                                    <span class="text-slate-400">Market Price</span>
-                                    <span id="val-market" class="font-bold text-blue-400">$0.00</span>
-                                </div>
-                                <div class="w-full bg-slate-800 h-2 rounded-full overflow-hidden">
-                                    <div id="bar-market" class="bg-blue-500 h-full chart-bar-fill" style="width: 0%"></div>
-                                </div>
-                            </div>
-                            <div id="val-comment" class="text-xs text-slate-400 mt-4 italic border-l-2 border-slate-600 pl-2"></div>
-                        </div>
-                    </div>
-
-                    <div class="phase-widget glass-panel p-5 rounded-lg border border-slate-700/50">
-                        <div class="flex justify-between items-center mb-4 border-b border-slate-700/50 pb-2">
-                            <h3 class="text-sm font-bold text-slate-200"><i class="fas fa-shield-alt text-red-400 mr-2"></i>Risk Profile</h3>
-                            <span class="text-xs mono text-slate-500">PHASE 4</span>
-                        </div>
-                        <div class="flex items-center justify-center relative h-32">
-                            <svg viewBox="0 0 200 100" class="w-48 h-24">
-                                <path d="M 20 100 A 80 80 0 0 1 180 100" fill="none" stroke="#1e293b" stroke-width="20" stroke-linecap="round" />
-                                <path id="risk-gauge-arc" d="M 20 100 A 80 80 0 0 1 20 100" fill="none" stroke="#ef4444" stroke-width="20" stroke-linecap="round" style="transition: stroke-dasharray 1s ease;"/>
-                                <text x="100" y="85" text-anchor="middle" fill="white" class="text-2xl font-bold font-mono" id="risk-score">0%</text>
-                                <text x="100" y="98" text-anchor="middle" fill="#64748b" class="text-[8px] font-mono tracking-widest">PROBABILITY OF DEFAULT</text>
-                            </svg>
-                        </div>
-                        <div id="risk-factors" class="space-y-1 mt-2 pl-4"></div>
-                    </div>
-
-                    <div class="phase-widget glass-panel p-5 rounded-lg border border-slate-700/50">
-                        <div class="flex justify-between items-center mb-4 border-b border-slate-700/50 pb-2">
-                            <h3 class="text-sm font-bold text-slate-200"><i class="fas fa-university text-purple-400 mr-2"></i>Credit & SNC</h3>
-                            <span class="text-xs mono text-slate-500">PHASE 3</span>
-                        </div>
-                        <div id="credit-content" class="text-sm text-slate-300">Loading...</div>
-                    </div>
-
-                    <div class="phase-widget glass-panel p-5 rounded-lg border border-slate-700/50">
-                        <div class="flex justify-between items-center mb-4 border-b border-slate-700/50 pb-2">
-                            <h3 class="text-sm font-bold text-slate-200"><i class="fas fa-chess text-amber-400 mr-2"></i>Strategic Synthesis</h3>
-                            <span class="text-xs mono text-slate-500">PHASE 5</span>
-                        </div>
-                        <div id="synthesis-content" class="text-sm text-slate-300">Loading...</div>
-                    </div>
-                </div>
-
             </div>
         </section>
     </main>
 
+    <script src="js/mock_data.js"></script>
+    <script src="js/app.js"></script>
+    <script src="js/nav.js"></script>
     <script>
-        // -- Fallback Data --
-        const fallbackReports = [
+        // -- STATE --
+        let reports = [];
+        const FALLBACK_REPORTS = [
             {
-                id: 1, title: "Acme Corp LBO Analysis", date: "2025-10-15",
+                id: 1, title: "Nvidia Corp (NVDA) Deep Dive", date: "2025-10-24",
                 v23_knowledge_graph: {
-                    meta: { target: "Acme Corp" },
+                    meta: { target: "NVDA" },
                     nodes: {
-                        entity_ecosystem: { management_assessment: { narrative: "Management has strong track record but faces headwinds in APAC region. Operational efficiency is high." } },
-                        equity_analysis: { valuation_engine: { dcf_model: { intrinsic_share_price: 145.50, current_price_divergence: "Stock is undervalued by 15%." } } },
-                        simulation_engine: { monte_carlo_default_prob: 0.12 },
-                        credit_analysis: { snc_rating_model: { overall_borrower_rating: "Pass", facilities: [{id: "Term Loan B", regulatory_rating: "Pass"}] } },
-                        strategic_synthesis: { final_verdict: { recommendation: "BUY", conviction_level: 8, rationale_summary: "Strong cash flows outweigh geopolitical risks." } }
+                        entity_ecosystem: { management_assessment: { narrative: "Dominant AI infrastructure player. Software moat expanding via CUDA." } },
+                        equity_analysis: { valuation_engine: { dcf_model: { intrinsic_share_price: 1150.00, current_price_divergence: "Undervalued by 12%" }, multiples_analysis: { current_pe: 45.2, verdict: "Premium justified by growth" } } },
+                        simulation_engine: { monte_carlo_default_prob: 0.02, quantum_scenarios: [{name: "Supply Chain Shock", impact: "-15% Revenue"}, {name: "AI Regulation", impact: "-5% Revenue"}] },
+                        credit_analysis: { snc_rating_model: { overall_borrower_rating: "Pass", facilities: [{id: "Revolver 2028", type: "Revolving", commitment: "$3.0B", regulatory_rating: "Pass"}] } },
+                        strategic_synthesis: { final_verdict: { recommendation: "BUY", conviction_level: 9, rationale_summary: "Secular AI tailwinds remain intact. Valuation reasonable given PEG ratio." } }
                     }
                 },
-                risk_factors: ["Currency fluctuation", "Supply chain disruption"]
+                market_price: 1020.50
             },
             {
-                id: 2, title: "Globex Logistics Credit Review", date: "2025-10-12",
+                id: 2, title: "Tesla Inc (TSLA) Credit Review", date: "2025-10-22",
                 v23_knowledge_graph: {
-                    meta: { target: "Globex" },
+                    meta: { target: "TSLA" },
                     nodes: {
-                        entity_ecosystem: { management_assessment: { narrative: "High leverage concerns. Recent CFO departure raises governance questions." } },
-                        equity_analysis: { valuation_engine: { dcf_model: { intrinsic_share_price: 42.00, current_price_divergence: "Market implies higher growth than realistic." } } },
-                        simulation_engine: { monte_carlo_default_prob: 0.45 },
-                        credit_analysis: { snc_rating_model: { overall_borrower_rating: "Special Mention", facilities: [{id: "Revolver", regulatory_rating: "Substandard"}] } },
-                        strategic_synthesis: { final_verdict: { recommendation: "SELL", conviction_level: 9, rationale_summary: "Debt maturity wall in 2026 presents default risk." } }
+                        entity_ecosystem: { management_assessment: { narrative: "Margin compression in auto segment. Energy storage growth is the key offset." } },
+                        equity_analysis: { valuation_engine: { dcf_model: { intrinsic_share_price: 180.00, current_price_divergence: "Overvalued by 20%" }, multiples_analysis: { current_pe: 65.0, verdict: "Rich" } } },
+                        simulation_engine: { monte_carlo_default_prob: 0.08, quantum_scenarios: [{name: "Rate Hike +100bps", impact: "-12% Demand"}, {name: "FSD Approval", impact: "+40% Market Cap"}] },
+                        credit_analysis: { snc_rating_model: { overall_borrower_rating: "Pass", facilities: [{id: "Term Loan A", type: "Term", commitment: "$1.5B", regulatory_rating: "Pass"}] } },
+                        strategic_synthesis: { final_verdict: { recommendation: "HOLD", conviction_level: 6, rationale_summary: "Execution risk high on robotaxi rollout. Balance sheet remains healthy." } }
                     }
                 },
-                risk_factors: ["Liquidity Crunch", "Covenant Breach"]
+                market_price: 215.00
             }
         ];
 
-        let currentReports = [];
-
+        // -- INIT --
         document.addEventListener('DOMContentLoaded', async () => {
-            // Check for external data or use fallback
             if (window.dataManager) {
                 try {
                     await window.dataManager.init();
-                    currentReports = window.dataManager.getReports();
-                } catch(e) { currentReports = fallbackReports; }
+                    reports = window.dataManager.getReports();
+                } catch(e) { reports = FALLBACK_REPORTS; }
             } else {
-                currentReports = fallbackReports;
+                reports = FALLBACK_REPORTS;
             }
-
-            renderReportList(currentReports);
-            
-            // Search Listener
-            document.getElementById('report-search').addEventListener('input', (e) => {
+            if(!reports || reports.length === 0) reports = FALLBACK_REPORTS;
+
+            renderSidebar(reports);
+            
+            // Search Logic
+            document.getElementById('report-search').addEventListener('keyup', (e) => {
                 const term = e.target.value.toLowerCase();
-                renderReportList(currentReports.filter(r => (r.title || '').toLowerCase().includes(term)));
+                const filtered = reports.filter(r => r.title.toLowerCase().includes(term));
+                renderSidebar(filtered);
             });
         });
 
-        function renderReportList(reports) {
-            const list = document.getElementById('report-list');
-            list.innerHTML = '';
-            reports.forEach((report, index) => {
+        function renderSidebar(list) {
+            const container = document.getElementById('report-list');
+            container.innerHTML = '';
+            
+            list.forEach(r => {
                 const div = document.createElement('div');
-                div.className = 'p-3 rounded cursor-pointer hover:bg-slate-700/50 transition border-l-2 border-transparent hover:border-cyan-500 group mb-1';
-                div.onclick = () => loadReport(report);
+                div.className = "p-3 rounded-lg hover:bg-slate-800 cursor-pointer transition border border-transparent hover:border-slate-700 group mb-1";
+                div.onclick = () => loadReport(r);
                 div.innerHTML = `
-                    <div class="font-bold text-sm text-slate-300 group-hover:text-white truncate font-mono">${report.title}</div>
-                    <div class="flex justify-between items-center mt-1">
-                         <span class="text-[10px] text-slate-500 mono">${report.date}</span>
-                         <i class="fas fa-chevron-right text-[10px] text-slate-600 group-hover:text-cyan-400"></i>
-                    </div>
+                    <div class="flex justify-between items-start mb-1">
+                        <span class="font-bold text-xs text-slate-300 group-hover:text-cyan-400 transition truncate w-3/4">${r.title}</span>
+                        <span class="text-[9px] px-1.5 py-0.5 bg-slate-900 rounded text-slate-500 font-mono">V23</span>
+                    </div>
+                    <div class="text-[10px] text-slate-500 font-mono">${r.date || 'N/A'}</div>
                 `;
-                list.appendChild(div);
+                container.appendChild(div);
             });
         }
 
         function loadReport(report) {
-            // UI Toggle
             document.getElementById('empty-state').classList.add('hidden');
-            document.getElementById('report-view').classList.remove('hidden');
-
-            // Data Extraction (Knowledge Graph Traversal)
+            document.getElementById('report-content').classList.remove('hidden');
+
             const kg = report.v23_knowledge_graph || {};
             const nodes = kg.nodes || {};
-            const meta = kg.meta || {};
-
-            // 1. Header
-            document.getElementById('r-title').innerText = report.title;
-            document.getElementById('r-meta').innerText = `Target: ${meta.target || 'Unknown'} | Date: ${report.date}`;
-            
-            // 2. Summary
-            const summary = nodes.entity_ecosystem?.management_assessment?.narrative || "No executive summary available.";
-            document.getElementById('r-summary').innerText = summary;
-
-            // 3. Valuation (Math Logic)
+            
+            // Header
+            document.getElementById('r-title').textContent = report.title;
+            document.getElementById('r-meta').textContent = `Target: ${kg.meta?.target || 'N/A'} | ID: ${report.id}`;
+            
+            const verdict = nodes.strategic_synthesis?.final_verdict || {};
+            const rec = verdict.recommendation || "NEUTRAL";
+            document.getElementById('r-conviction').textContent = `${rec} (${verdict.conviction_level || 5}/10)`;
+            document.getElementById('r-conviction').className = `text-2xl font-bold font-mono ${rec === 'BUY' ? 'text-emerald-400' : (rec === 'SELL' ? 'text-red-500' : 'text-amber-400')}`;
+
+            // Overview
+            document.getElementById('r-summary').textContent = nodes.entity_ecosystem?.management_assessment?.narrative || "No summary available.";
+            document.getElementById('metric-rating').textContent = rec;
+            
+            const target = nodes.equity_analysis?.valuation_engine?.price_targets?.base_case;
+            document.getElementById('metric-target').textContent = target ? `$${target}` : "N/A";
+            
+            const pd = nodes.simulation_engine?.monte_carlo_default_prob || 0;
+            document.getElementById('metric-risk').textContent = (pd * 100).toFixed(2) + "%";
+
+            // Valuation
             const dcf = nodes.equity_analysis?.valuation_engine?.dcf_model || {};
-            const iVal = dcf.intrinsic_share_price || 0;
-            const mVal = report.id === 1 ? 125.00 : 55.00; // Mock market price for demo
-            const maxVal = Math.max(iVal, mVal) * 1.2;
-
-            document.getElementById('val-intrinsic').innerText = `$${iVal.toFixed(2)}`;
-            document.getElementById('val-market').innerText = `$${mVal.toFixed(2)}`;
-            
-            // Animate bars
+            const intrinsic = dcf.intrinsic_share_price || 0;
+            const market = report.market_price || dcf.market_price || 100;
+            const maxVal = Math.max(intrinsic, market) * 1.2;
+
+            document.getElementById('val-intrinsic').textContent = `$${intrinsic.toFixed(2)}`;
+            document.getElementById('val-market').textContent = `$${market.toFixed(2)}`;
+            
+            // Animate Bars
             setTimeout(() => {
-                document.getElementById('bar-intrinsic').style.width = `${(iVal / maxVal) * 100}%`;
-                document.getElementById('bar-market').style.width = `${(mVal / maxVal) * 100}%`;
+                document.getElementById('bar-intrinsic').style.width = `${(intrinsic / maxVal) * 100}%`;
+                document.getElementById('bar-market').style.width = `${(market / maxVal) * 100}%`;
             }, 100);
-            document.getElementById('val-comment').innerText = dcf.current_price_divergence || "Reviewing pricing models.";
-
-            // 4. Risk Gauge (SVG Path Math)
-            const pd = nodes.simulation_engine?.monte_carlo_default_prob || 0;
-            document.getElementById('risk-score').innerText = `${(pd * 100).toFixed(1)}%`;
-            document.getElementById('risk-score').setAttribute('fill', pd > 0.2 ? '#ef4444' : '#10b981');
-
-            // Calculate SVG Arc
-            // Center 100,100. Radius 80. Start at 180deg (left). End determined by PD.
-            // SVG coordinate system: 0 degrees is 3 o'clock. 
-            // We want gauge to go from 9 o'clock (180 deg) to 3 o'clock (0 deg) counter-clockwise?
-            // Actually simpler: 180 degrees total span. 
-            // Start point: x=20, y=100.
-            const angleRad = Math.PI * (1 - pd); // 0 PD = PI (left), 1 PD = 0 (right)
-            const endX = 100 + 80 * Math.cos(angleRad); // cos(PI) is -1 -> 20. cos(0) is 1 -> 180
-            const endY = 100 - 80 * Math.sin(angleRad); // sin is positive in upper half, so minus to go up
-            
-            const largeArc = 0; // We define arc to be upper half mostly
-            const d = `M 20 100 A 80 80 0 ${largeArc} 1 ${endX} ${endY}`;
-            document.getElementById('risk-gauge-arc').setAttribute('d', d);
-            document.getElementById('risk-gauge-arc').setAttribute('stroke', pd > 0.2 ? '#ef4444' : '#10b981');
-
-            // Risk Factors
-            const riskList = document.getElementById('risk-factors');
-            riskList.innerHTML = (report.risk_factors || []).map(r => `<div class="text-xs text-red-400">• ${r}</div>`).join('');
-
-            // 5. Credit & Synthesis
+
+            document.getElementById('val-divergence').textContent = dcf.current_price_divergence || "Calculating divergence...";
+
+            // Risk Gauge
+            document.getElementById('risk-score').textContent = (pd * 100).toFixed(1) + "%";
+            document.getElementById('risk-score').style.color = pd > 0.1 ? '#ef4444' : '#10b981';
+            
+            // Gauge Arc Math
+            const angleRad = Math.PI * (1 - Math.min(pd * 5, 1)); // Scale PD for visual effect
+            const endX = 100 + 80 * Math.cos(angleRad);
+            const endY = 100 - 80 * Math.sin(angleRad);
+            document.getElementById('risk-gauge-arc').setAttribute('d', `M 20 100 A 80 80 0 0 1 ${endX} ${endY}`);
+            document.getElementById('risk-gauge-arc').setAttribute('stroke', pd > 0.1 ? '#ef4444' : '#10b981');
+
+            // Scenarios
+            const scenarios = nodes.simulation_engine?.quantum_scenarios || [];
+            document.getElementById('risk-scenarios').innerHTML = scenarios.map(s => `
+                <div class="flex justify-between items-center p-2 bg-slate-800/30 rounded border border-slate-700/50">
+                    <span class="text-xs text-slate-300">${s.name}</span>
+                    <span class="text-xs font-mono ${s.impact.includes('-') ? 'text-red-400' : 'text-emerald-400'}">${s.impact}</span>
+                </div>
+            `).join('');
+
+            // SNC
             const snc = nodes.credit_analysis?.snc_rating_model || {};
-            const synth = nodes.strategic_synthesis?.final_verdict || {};
-
-            document.getElementById('credit-content').innerHTML = `
-                <div class="mb-2">SNC Rating: <span class="font-bold font-mono ${snc.overall_borrower_rating === 'Pass' ? 'text-emerald-400' : 'text-red-400'}">${snc.overall_borrower_rating || 'N/A'}</span></div>
-                <div class="text-xs text-slate-500">
-                    ${(snc.facilities || []).map(f => `Facility: ${f.id} (${f.regulatory_rating})`).join('<br>')}
-                </div>
-            `;
-
-            document.getElementById('synthesis-content').innerHTML = `
-                <div class="font-bold text-white mb-1 text-lg">${synth.recommendation || 'HOLD'}</div>
-                <div class="text-xs text-slate-400 mb-2">Conviction: ${synth.conviction_level || '0'}/10</div>
-                <p class="text-xs italic text-slate-500 border-l border-slate-600 pl-2">"${synth.rationale_summary || 'No rationale.'}"</p>
-            `;
-            
-            const v = document.getElementById('r-verdict');
-            v.innerText = synth.recommendation || "HOLD";
-            v.className = `text-2xl font-bold ${synth.recommendation === 'BUY' ? 'text-emerald-400' : (synth.recommendation === 'SELL' ? 'text-red-500' : 'text-amber-400')}`;
->>>>>>> 7e740aaf
+            document.getElementById('snc-rating').textContent = snc.overall_borrower_rating || "N/A";
+            const sncBanner = document.getElementById('snc-banner');
+            if(snc.overall_borrower_rating === 'Pass') {
+                sncBanner.className = "p-4 bg-emerald-900/20 border border-emerald-500/30 rounded-lg flex justify-between items-center";
+            } else {
+                sncBanner.className = "p-4 bg-red-900/20 border border-red-500/30 rounded-lg flex justify-between items-center";
+            }
+
+            document.getElementById('snc-facilities').innerHTML = (snc.facilities || []).map(f => `
+                <tr>
+                    <td class="py-2">${f.id}</td>
+                    <td class="py-2 text-slate-500">${f.type || 'N/A'}</td>
+                    <td class="py-2 font-mono">${f.commitment || 'N/A'}</td>
+                    <td class="py-2"><span class="px-1.5 py-0.5 rounded text-[10px] ${f.regulatory_rating === 'Pass' ? 'bg-emerald-900/50 text-emerald-400' : 'bg-red-900/50 text-red-400'}">${f.regulatory_rating}</span></td>
+                </tr>
+            `).join('');
+        }
+
+        function switchTab(tab) {
+            document.querySelectorAll('.tab-content').forEach(el => el.classList.add('hidden'));
+            document.getElementById(`tab-${tab}`).classList.remove('hidden');
+            
+            document.querySelectorAll('button[onclick^="switchTab"]').forEach(btn => {
+                if(btn.getAttribute('onclick').includes(tab)) {
+                    btn.className = "pb-3 tab-active transition focus:outline-none";
+                } else {
+                    btn.className = "pb-3 tab-inactive transition focus:outline-none";
+                }
+            });
         }
     </script>
 </body>
