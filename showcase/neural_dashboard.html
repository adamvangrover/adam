<!DOCTYPE html>
<html lang="en">
<head>
    <meta charset="UTF-8">
    <meta name="viewport" content="width=device-width, initial-scale=1.0">
    <title>ADAM | Neural Dashboard</title>
    <script src="https://cdn.tailwindcss.com"></script>
<<<<<<< HEAD
    <link rel="stylesheet" href="css/style.css">
    <script src="https://cdnjs.cloudflare.com/ajax/libs/d3/7.8.5/d3.min.js"></script>
    <style>
        .thought-node {
            transition: all 0.5s ease;
        }
        .synapse {
            stroke-dasharray: 5;
            animation: dash 1s linear infinite;
        }
        @keyframes dash {
            to { stroke-dashoffset: -10; }
=======
    <script type="text/javascript" src="https://unpkg.com/vis-network/standalone/umd/vis-network.min.js"></script>
    <link href="https://cdnjs.cloudflare.com/ajax/libs/font-awesome/6.0.0/css/all.min.css" rel="stylesheet">
    
    <style>
        /* Base styles */
        body { background-color: #0f172a; color: #e2e8f0; }
        
        /* Glassmorphism */
        .glass-panel {
            background: rgba(30, 41, 59, 0.4);
            backdrop-filter: blur(12px);
            -webkit-backdrop-filter: blur(12px);
            border: 1px solid rgba(51, 65, 85, 0.5);
            box-shadow: 0 4px 30px rgba(0, 0, 0, 0.1);
        }

        /* Scanline Effect */
        .scan-line {
            position: fixed; top: 0; left: 0; width: 100%; height: 5px;
            background: rgba(16, 185, 129, 0.1);
            opacity: 0.4; animation: scan 6s linear infinite; pointer-events: none; z-index: 9999;
        }
        @keyframes scan { 0% { top: -10%; } 100% { top: 110%; } }

        /* Vis.js Customization */
        #viz-canvas { width: 100%; height: 100%; outline: none; }
        .vis-tooltip {
            background-color: rgba(15, 23, 42, 0.9) !important;
            border: 1px solid #3b82f6 !important;
            color: #e2e8f0 !important;
            font-family: monospace !important;
            padding: 8px !important;
            border-radius: 4px !important;
>>>>>>> 7e740aaf
        }

        /* Animations */
        @keyframes fadeIn { from { opacity: 0; transform: translateX(-5px); } to { opacity: 1; transform: translateX(0); } }
        .animate-fade-in { animation: fadeIn 0.3s ease-out forwards; }
    </style>
</head>
<<<<<<< HEAD
<body class="h-screen flex flex-col grid-bg overflow-hidden">
    <div class="scan-line"></div>

    <!-- Nav injected by nav.js -->

    <!-- Main Content -->
    <main class="flex-1 p-6 grid grid-cols-12 gap-6 overflow-hidden h-full relative">

        <!-- Header -->
        <div class="col-span-12 flex justify-between items-end border-b border-slate-700 pb-2">
            <div>
                <h2 class="text-3xl font-bold text-transparent bg-clip-text bg-gradient-to-r from-cyan-400 to-blue-500 font-mono">NEURAL_DASHBOARD_v23</h2>
                <p class="text-slate-500 text-sm font-mono tracking-widest">REAL-TIME COGNITIVE ARCHITECTURE VISUALIZATION</p>
            </div>
            <div class="text-right">
                <div class="text-xs text-slate-500 font-mono">CYCLE_ID</div>
                <div class="text-xl text-cyan-400 font-mono font-bold" id="cycle-id">8849-AFX</div>
=======
<body class="h-screen flex flex-col overflow-hidden font-sans">

    <div class="scan-line"></div>

    <header class="h-16 border-b border-slate-700/50 flex items-center justify-between px-6 bg-[#0f172a]/90 backdrop-blur-md z-50 shrink-0">
        <div class="flex items-center gap-4">
            <button id="nav-toggle" class="text-slate-400 hover:text-white transition">
                <i class="fas fa-bars"></i>
            </button>
            <div class="w-3 h-3 rounded-full bg-emerald-500 animate-pulse shadow-[0_0_10px_rgba(16,185,129,0.5)]"></div>
            <h1 class="text-xl font-bold tracking-tight">ADAM <span class="text-cyan-400">v23</span> <span class="text-slate-500 font-normal">| Neural Dashboard</span></h1>
        </div>
        <div class="flex gap-6 font-mono text-xs text-slate-400 hidden md:flex">
            <div>MEM: <span class="text-emerald-400" id="mem-usage">14.2 GB</span></div>
            <div>OPS: <span class="text-cyan-400" id="ops-rate">2,340 /s</span></div>
            <div>STATUS: <span class="text-emerald-400">ONLINE</span></div>
        </div>
    </header>

    <main class="flex-1 flex flex-col lg:flex-row gap-4 p-4 relative z-10 overflow-hidden">

        <aside class="w-full lg:w-64 glass-panel p-4 flex flex-col gap-4 shrink-0 transition-all duration-300 overflow-y-auto">
            <h2 class="text-xs uppercase tracking-widest text-slate-500 font-bold border-b border-slate-700 pb-2">Reasoning Circuits</h2>

            <div class="p-3 bg-slate-800/50 border border-cyan-500/20 rounded cursor-pointer hover:bg-slate-700/50 hover:border-cyan-500/50 transition group" onclick="loadGraph('SNC')">
                <div class="flex justify-between items-center mb-1">
                    <span class="font-bold text-sm text-cyan-400 group-hover:text-cyan-300">SNC Analyzer</span>
                    <span class="w-2 h-2 rounded-full bg-emerald-500"></span>
                </div>
                <div class="text-xs text-slate-400">Cyclical Logic: Credit Risk</div>
            </div>

            <div class="p-3 bg-slate-800/50 border border-purple-500/20 rounded cursor-pointer hover:bg-slate-700/50 hover:border-purple-500/50 transition group" onclick="loadGraph('Sentiment')">
                <div class="flex justify-between items-center mb-1">
                    <span class="font-bold text-sm text-purple-400 group-hover:text-purple-300">Market Sentiment</span>
                    <span class="w-2 h-2 rounded-full bg-emerald-500"></span>
                </div>
                <div class="text-xs text-slate-400">State: Ingesting News</div>
            </div>

            <div class="p-3 bg-slate-800/50 border border-red-500/20 rounded cursor-pointer hover:bg-slate-700/50 hover:border-red-500/50 transition group" onclick="loadGraph('RedTeam')">
                <div class="flex justify-between items-center mb-1">
                    <span class="font-bold text-sm text-red-400 group-hover:text-red-300">Red Team</span>
                    <span class="w-2 h-2 rounded-full bg-amber-400"></span>
                </div>
                <div class="text-xs text-slate-400">Adversarial Simulator</div>
            </div>

            <div class="p-3 bg-slate-800/50 border border-blue-500/20 rounded cursor-pointer hover:bg-slate-700/50 hover:border-blue-500/50 transition group" onclick="loadGraph('Macro')">
                <div class="flex justify-between items-center mb-1">
                    <span class="font-bold text-sm text-blue-400 group-hover:text-blue-300">Macro Planner</span>
                    <span class="w-2 h-2 rounded-full bg-emerald-400"></span>
                </div>
                <div class="text-xs text-slate-400">Neuro-Symbolic Pathfinding</div>
            </div>

            <div class="mt-auto pt-4 border-t border-slate-700/50">
                 <div class="text-xs text-slate-500 font-mono mb-1">SYSTEM LOAD</div>
                 <div class="h-1 w-full bg-slate-700 rounded overflow-hidden">
                     <div class="h-full bg-cyan-500 w-3/4 animate-pulse"></div>
                 </div>
>>>>>>> 7e740aaf
            </div>
        </div>

<<<<<<< HEAD
        <!-- Brain Visualization (Center) -->
        <div class="col-span-12 lg:col-span-8 glass-panel rounded-lg relative overflow-hidden flex items-center justify-center h-[600px] border border-cyan-900/50 shadow-[0_0_50px_rgba(6,182,212,0.1)]">
            <div class="absolute top-4 left-4 z-10">
                <h3 class="text-cyan-500 font-mono text-xs font-bold uppercase tracking-wider border-l-2 border-cyan-500 pl-2">Cortex Activity</h3>
            </div>
            <!-- D3 Graph Container -->
            <div id="neural-graph" class="w-full h-full"></div>

            <!-- Overlay Stats -->
            <div class="absolute bottom-4 right-4 text-xs font-mono text-right space-y-1">
                <div class="text-slate-500">Active Nodes: <span class="text-white" id="active-nodes">0</span></div>
                <div class="text-slate-500">Synaptic Weight: <span class="text-white" id="synaptic-weight">0.00</span></div>
                <div class="text-slate-500">Graph Entropy: <span class="text-white" id="entropy">Low</span></div>
=======
        <section class="flex-1 glass-panel relative flex flex-col min-h-[400px] rounded-lg overflow-hidden">
            <div class="absolute top-4 left-4 z-10 pointer-events-none">
                <h2 id="graph-title" class="text-lg font-bold text-white drop-shadow-md">System Ready</h2>
                <p id="graph-status" class="text-sm text-cyan-400 font-mono mt-1 drop-shadow-md">Select a circuit to visualize...</p>
>>>>>>> 7e740aaf
            </div>
        </div>

<<<<<<< HEAD
        <!-- Right Panel: Thought Stream & Metrics -->
        <div class="col-span-12 lg:col-span-4 flex flex-col gap-6 h-[600px]">

            <!-- Active Thoughts Stream -->
            <div class="glass-panel p-4 rounded-lg flex-1 overflow-hidden flex flex-col border border-slate-700">
                <div class="flex justify-between items-center mb-4 border-b border-slate-700 pb-2">
                    <h3 class="text-purple-400 font-mono text-sm font-bold uppercase tracking-wider">Reasoning Stream</h3>
                    <div class="w-2 h-2 rounded-full bg-purple-500 animate-pulse"></div>
                </div>
                <div id="thought-stream" class="flex-1 overflow-y-auto space-y-3 pr-2 font-mono text-xs">
                    <!-- Stream items injected here -->
                </div>
            </div>

            <!-- Conviction Metrics -->
            <div class="glass-panel p-4 rounded-lg h-1/3 flex flex-col border border-slate-700">
                 <div class="flex justify-between items-center mb-4 border-b border-slate-700 pb-2">
                    <h3 class="text-emerald-400 font-mono text-sm font-bold uppercase tracking-wider">Conviction Meter</h3>
                </div>
                <div class="space-y-4 flex-1 justify-center flex flex-col">
                    <div>
                        <div class="flex justify-between text-xs text-slate-400 mb-1">
                            <span>SNC Rating Confidence</span>
                            <span>92%</span>
                        </div>
                        <div class="w-full bg-slate-800 h-1.5 rounded-full overflow-hidden">
                            <div class="bg-emerald-500 h-full rounded-full w-[92%] shadow-[0_0_10px_rgba(16,185,129,0.5)]"></div>
                        </div>
                    </div>
                    <div>
                        <div class="flex justify-between text-xs text-slate-400 mb-1">
                            <span>Macro-Econ Correlation</span>
                            <span>78%</span>
                        </div>
                        <div class="w-full bg-slate-800 h-1.5 rounded-full overflow-hidden">
                            <div class="bg-blue-500 h-full rounded-full w-[78%] shadow-[0_0_10px_rgba(59,130,246,0.5)]"></div>
                        </div>
                    </div>
                    <div>
                        <div class="flex justify-between text-xs text-slate-400 mb-1">
                            <span>Risk Signal Strength</span>
                            <span>45%</span>
                        </div>
                        <div class="w-full bg-slate-800 h-1.5 rounded-full overflow-hidden">
                            <div class="bg-amber-500 h-full rounded-full w-[45%] shadow-[0_0_10px_rgba(245,158,11,0.5)]"></div>
                        </div>
                    </div>
                </div>
=======
            <div id="viz-canvas" class="bg-[#0b1120]"></div>

            <div class="absolute bottom-4 right-4 flex gap-2">
                <button class="p-2 bg-slate-800 text-slate-300 rounded hover:text-white border border-slate-700" onclick="if(network) network.fit()"><i class="fas fa-compress"></i> Fit</button>
            </div>
        </section>

        <aside class="w-full lg:w-80 glass-panel flex flex-col shrink-0 h-48 lg:h-auto rounded-lg overflow-hidden">
            <div class="p-3 border-b border-slate-700/50 bg-slate-800/30 flex justify-between items-center">
                <h2 class="text-xs uppercase tracking-widest text-slate-400 font-bold"><i class="fas fa-terminal mr-2"></i>Live Stream</h2>
                <span class="w-2 h-2 rounded-full bg-green-500 animate-pulse"></span>
            </div>
            <div id="log-container" class="flex-1 overflow-y-auto p-3 font-mono text-xs space-y-2 scroll-smooth bg-[#0a0f18]">
                <div class="text-slate-500 border-l-2 border-slate-600 pl-2">[SYSTEM] Neural Dashboard initialized.</div>
>>>>>>> 7e740aaf
            </div>

        </div>

    </main>

    <script src="js/mock_data.js"></script>
    <script src="js/nav.js"></script>
    <script>
<<<<<<< HEAD
        document.addEventListener('DOMContentLoaded', () => {
            initNeuralGraph();
            startThoughtStream();
        });

        function initNeuralGraph() {
            const container = document.getElementById('neural-graph');
            const width = container.clientWidth;
            const height = container.clientHeight;

            const svg = d3.select("#neural-graph").append("svg")
                .attr("width", width)
                .attr("height", height);

            // Mock Data for "Brain"
            const nodes = Array.from({length: 30}, (_, i) => ({
                id: i,
                group: Math.floor(Math.random() * 4),
                val: Math.random() * 10 + 5
            }));

            const links = [];
            for (let i = 0; i < 40; i++) {
                links.push({
                    source: Math.floor(Math.random() * 30),
                    target: Math.floor(Math.random() * 30),
                    value: Math.random()
                });
            }

            const simulation = d3.forceSimulation(nodes)
                .force("link", d3.forceLink(links).id(d => d.id).distance(80))
                .force("charge", d3.forceManyBody().strength(-200))
                .force("center", d3.forceCenter(width / 2, height / 2))
                .force("collide", d3.forceCollide(20));

            const link = svg.append("g")
                .selectAll("line")
                .data(links)
                .join("line")
                .attr("stroke", "#334155")
                .attr("stroke-opacity", 0.6)
                .attr("stroke-width", d => Math.sqrt(d.value) * 2);

            const node = svg.append("g")
                .selectAll("circle")
                .data(nodes)
                .join("circle")
                .attr("r", d => d.val)
                .attr("fill", d => {
                    const colors = ["#22d3ee", "#a855f7", "#10b981", "#f59e0b"];
                    return colors[d.group];
                })
                .attr("fill-opacity", 0.7)
                .attr("stroke", "#fff")
                .attr("stroke-width", 1.5)
                .call(drag(simulation));

            // Pulse animation
            setInterval(() => {
                const randomNode = Math.floor(Math.random() * nodes.length);
                node.filter((d, i) => i === randomNode)
                    .transition().duration(200).attr("r", d => d.val * 2).attr("fill", "#fff")
                    .transition().duration(500).attr("r", d => d.val).attr("fill", d => ["#22d3ee", "#a855f7", "#10b981", "#f59e0b"][d.group]);

                // Highlight links
                link.filter(l => l.source.id === randomNode || l.target.id === randomNode)
                    .transition().duration(200).attr("stroke", "#fff").attr("stroke-opacity", 1)
                    .transition().duration(500).attr("stroke", "#334155").attr("stroke-opacity", 0.6);

            }, 500);

            simulation.on("tick", () => {
                link
                    .attr("x1", d => d.source.x)
                    .attr("y1", d => d.source.y)
                    .attr("x2", d => d.target.x)
                    .attr("y2", d => d.target.y);

                node
                    .attr("cx", d => d.x)
                    .attr("cy", d => d.y);
            });

            document.getElementById('active-nodes').innerText = nodes.length;
            document.getElementById('synaptic-weight').innerText = (links.length / nodes.length).toFixed(2);
        }

        function drag(simulation) {
            function dragstarted(event) {
                if (!event.active) simulation.alphaTarget(0.3).restart();
                event.subject.fx = event.subject.x;
                event.subject.fy = event.subject.y;
            }

            function dragged(event) {
                event.subject.fx = event.x;
                event.subject.fy = event.y;
            }

            function dragended(event) {
                if (!event.active) simulation.alphaTarget(0);
                event.subject.fx = null;
                event.subject.fy = null;
            }

            return d3.drag()
                .on("start", dragstarted)
                .on("drag", dragged)
                .on("end", dragended);
        }

        function startThoughtStream() {
            const stream = document.getElementById('thought-stream');
            const thoughts = [
                {agent: "SNC_AGENT", msg: "Analysing collateral coverage for Loan #4922..."},
                {agent: "RISK_BRAIN", msg: "VaR threshold breach detected in Sector 4."},
                {agent: "MACRO_EYE", msg: "Ingesting CPI data from BLS API..."},
                {agent: "SENTIMENT", msg: "Social volume spike detected: 'Recession' + 'Tech'"},
                {agent: "META_COG", msg: "Critiquing previous analysis draft... Confidence: 0.85"},
                {agent: "PLANNER", msg: "Decomposing query into 4 sub-tasks."},
                {agent: "EXEC_CORE", msg: "Spinning up worker node for data retrieval."},
                {agent: "REFLECTOR", msg: "Wait, the debt ratio assumption might be outdated. Verifying..."},
                {agent: "GRAPH_MGR", msg: "Updating edge weights based on new correlation matrix."}
            ];

            const addThought = () => {
                const t = thoughts[Math.floor(Math.random() * thoughts.length)];
                const div = document.createElement('div');
                div.className = "p-2 bg-slate-800/50 rounded border-l-2 border-purple-500 animate-fade-in";
                div.innerHTML = `
                    <div class="flex justify-between items-center text-[10px] text-slate-400 mb-1">
                        <span class="font-bold text-purple-400">${t.agent}</span>
                        <span>${new Date().toLocaleTimeString('en-US', {hour12:false})}</span>
                    </div>
                    <div class="text-slate-300 leading-tight">${t.msg}</div>
                `;
                stream.prepend(div);

                if(stream.children.length > 20) stream.lastChild.remove();
            };

            setInterval(addThought, 1500);
            addThought(); // Initial
=======
        // --- DATA DEFINITIONS ---
        // Merged from both branches to ensure all graphs work
        const GRAPHS = {
            'SNC': {
                title: "Shared National Credit (SNC) Analysis",
                nodes: [
                    { id: 1, label: 'START', group: 'start' },
                    { id: 2, label: 'Structure Analysis', group: 'agent' },
                    { id: 3, label: 'Credit Risk Model', group: 'agent' },
                    { id: 4, label: 'Risk Critique', group: 'critique' },
                    { id: 5, label: 'Revision', group: 'action' },
                    { id: 6, label: 'Human Approval', group: 'human' },
                    { id: 7, label: 'END', group: 'end' }
                ],
                edges: [
                    { from: 1, to: 2, arrows: 'to' },
                    { from: 2, to: 3, arrows: 'to' },
                    { from: 3, to: 4, arrows: 'to' },
                    { from: 4, to: 5, arrows: 'to', label: 'Reject', color: { color: '#ef4444' } },
                    { from: 5, to: 3, arrows: 'to', label: 'Retry' },
                    { from: 4, to: 6, arrows: 'to', label: 'Approve', color: { color: '#10b981' } },
                    { from: 6, to: 7, arrows: 'to' }
                ],
                logMessages: [
                    { msg: "Ingesting credit facility documents...", type: "info" },
                    { msg: "Analyzing covenant compliance structure...", type: "active" },
                    { msg: "Calculating leverage ratios (Net Debt/EBITDA)...", type: "active" },
                    { msg: "CRITIQUE: Lenders seeking higher spread given risk profile.", type: "critique" },
                    { msg: "Revising risk grade recommendation to 'Substandard'...", type: "action" },
                    { msg: "Draft ready for final review.", type: "success" }
                ]
            },
            'Sentiment': {
                title: "Market Sentiment & Contagion",
                nodes: [
                    { id: 1, label: 'News Ingest', group: 'start' },
                    { id: 2, label: 'NLP Analysis', group: 'agent' },
                    { id: 3, label: 'KG Cross-Ref', group: 'agent' },
                    { id: 4, label: 'Contagion Check', group: 'critique' },
                    { id: 5, label: 'Alert Generation', group: 'action' },
                    { id: 6, label: 'Publish', group: 'end' }
                ],
                edges: [
                    { from: 1, to: 2, arrows: 'to' },
                    { from: 2, to: 3, arrows: 'to' },
                    { from: 3, to: 4, arrows: 'to' },
                    { from: 4, to: 5, arrows: 'to', label: 'High Risk' },
                    { from: 4, to: 1, arrows: 'to', label: 'Low Risk', dashes: true },
                    { from: 5, to: 6, arrows: 'to' }
                ],
                logMessages: [
                    { msg: "Scanning Bloomberg/Reuters feeds...", type: "info" },
                    { msg: "Detected negative sentiment spike: TECH sector.", type: "active" },
                    { msg: "Mapping supply chain dependencies for NVDA...", type: "active" },
                    { msg: "CRITIQUE: Verify source credibility.", type: "critique" },
                    { msg: "Confirmed signal. Generating alert.", type: "success" }
                ]
            },
            'RedTeam': {
                title: "Adversarial Red Team Simulation",
                nodes: [
                    { id: 1, label: 'Scenario Gen', group: 'start' },
                    { id: 2, label: 'Attack Vector', group: 'critique' },
                    { id: 3, label: 'System Defense', group: 'agent' },
                    { id: 4, label: 'Impact Analysis', group: 'agent' },
                    { id: 5, label: 'Report', group: 'end' }
                ],
                edges: [
                    { from: 1, to: 2, arrows: 'to' },
                    { from: 2, to: 3, arrows: 'to' },
                    { from: 3, to: 4, arrows: 'to' },
                    { from: 4, to: 5, arrows: 'to' },
                    { from: 5, to: 1, arrows: 'to', label: 'Monitor', dashes: true }
                ],
                logMessages: [
                    { msg: "Generating Black Swan event: Cyber Attack...", type: "info" },
                    { msg: "Simulating liquidity freeze in bond markets.", type: "critique" },
                    { msg: "Defense Protocol Alpha activated.", type: "active" },
                    { msg: "Impact: 15% drop in collateral value.", type: "active" },
                    { msg: "Scenario stored in memory.", type: "success" }
                ]
            },
            'Macro': {
                title: "Macroeconomic Neuro-Symbolic Planner",
                nodes: [
                    { id: 1, label: 'Global Data', group: 'start' },
                    { id: 2, label: 'Causal Inference', group: 'agent' },
                    { id: 3, label: 'Scenario Planner', group: 'agent' },
                    { id: 4, label: 'Strategy Eval', group: 'critique' },
                    { id: 5, label: 'Memo Gen', group: 'end' }
                ],
                edges: [
                    { from: 1, to: 2, arrows: 'to' },
                    { from: 2, to: 3, arrows: 'to' },
                    { from: 3, to: 4, arrows: 'to' },
                    { from: 4, to: 3, arrows: 'to', label: 'Refine', dashes: true },
                    { from: 4, to: 5, arrows: 'to', label: 'Finalize' }
                ],
                logMessages: [
                    { msg: "Ingesting Fed minutes and CPI data...", type: "info" },
                    { msg: "Inference: Rate hike probability > 60%.", type: "active" },
                    { msg: "Planning asset allocation shift...", type: "active" },
                    { msg: "CRITIQUE: Check correlation with Oil prices.", type: "critique" },
                    { msg: "Investment Memo generated.", type: "success" }
                ]
            }
        };

        // --- APP STATE ---
        let network = null;
        let simulationInterval = null;
        let animationInterval = null;

        // --- CONFIGURATION ---
        const options = {
            nodes: {
                shape: 'dot',
                size: 20,
                font: { face: 'ui-monospace, SFMono-Regular, Menlo, Monaco, Consolas', color: '#e2e8f0', size: 14 },
                borderWidth: 2,
                shadow: true
            },
            edges: {
                width: 2,
                color: { color: '#64748b', highlight: '#22d3ee' },
                smooth: { type: 'curvedCW', roundness: 0.2 },
                shadow: true
            },
            groups: {
                start: { color: { background: '#10b981', border: '#059669' }, size: 25 }, // Emerald
                end: { color: { background: '#64748b', border: '#475569' }, size: 25 },   // Slate
                agent: { color: { background: '#3b82f6', border: '#2563eb' } },            // Blue
                critique: { color: { background: '#ef4444', border: '#dc2626' } },         // Red
                action: { color: { background: '#f59e0b', border: '#d97706' } },           // Amber
                human: { color: { background: '#8b5cf6', border: '#7c3aed' } }             // Violet
            },
            physics: {
                stabilization: false,
                barnesHut: { gravitationalConstant: -2000, springLength: 120 }
            },
            interaction: { hover: true, tooltipDelay: 200 }
        };

        // --- FUNCTIONS ---

        function loadGraph(key) {
            const data = GRAPHS[key];
            if(!data) return;

            document.getElementById('graph-title').innerText = data.title;
            document.getElementById('graph-status').innerText = "Simulation Running...";

            const container = document.getElementById('viz-canvas');
            const nodes = new vis.DataSet(data.nodes);
            const edges = new vis.DataSet(data.edges);

            if(network) network.destroy();
            network = new vis.Network(container, { nodes, edges }, options);

            // 1. Text Log Simulation
            runLogSimulation(data.logMessages);

            // 2. Visual Node Animation
            runVisualAnimation(nodes);
        }

        function runLogSimulation(messages) {
            const logContainer = document.getElementById('log-container');
            if(simulationInterval) clearInterval(simulationInterval);

            // Clear previous specific logs but keep system log
            logContainer.innerHTML = '<div class="text-slate-500 border-l-2 border-slate-600 pl-2 mb-2">[SYSTEM] Context switched.</div>';

            let index = 0;
            simulationInterval = setInterval(() => {
                if(index >= messages.length) {
                    index = 0; // Loop logs
                    addLogEntry("--- Cycle Complete ---", "info");
                }
                const m = messages[index];
                addLogEntry(m.msg, m.type);
                index++;
            }, 1800);
        }

        function addLogEntry(msg, type) {
            const div = document.createElement('div');
            const time = new Date().toLocaleTimeString('en-US', { hour12: false });

            let colorClass = "text-slate-400";
            let borderClass = "border-transparent";

            if(type === 'active' || type === 'action') { colorClass = "text-cyan-400"; borderClass = "border-cyan-500"; }
            if(type === 'critique') { colorClass = "text-red-400"; borderClass = "border-red-500"; }
            if(type === 'success') { colorClass = "text-emerald-400"; borderClass = "border-emerald-500"; }

            div.className = `${colorClass} border-l-2 ${borderClass} pl-2 text-xs font-mono animate-fade-in`;
            div.innerHTML = `<span class="opacity-50">[${time}]</span> ${msg}`;

            const container = document.getElementById('log-container');
            container.appendChild(div);
            container.scrollTop = container.scrollHeight;
        }

        function runVisualAnimation(nodes) {
            if(animationInterval) clearInterval(animationInterval);
            
            animationInterval = setInterval(() => {
                if(!network) return;
                
                const allNodes = nodes.getIds();
                if(allNodes.length === 0) return;
                
                // Pick a random node to highlight
                const randomNodeId = allNodes[Math.floor(Math.random() * allNodes.length)];
                
                network.selectNodes([randomNodeId], false);
                
                // Unselect after short delay
                setTimeout(() => {
                   if(network) network.unselectAll(); 
                }, 600);

            }, 1200);
>>>>>>> 7e740aaf
        }

        // --- INITIALIZATION ---
        // Shim for dataManager if app.js fails to load or mock_data is missing
        window.dataManager = window.dataManager || {
            init: async () => Promise.resolve(),
            getSystemStats: () => ({ memory_usage: "14.5" })
        };

        window.addEventListener('load', () => {
            // Load stats (using shim or real)
            window.dataManager.init().then(() => {
                const stats = window.dataManager.getSystemStats ? window.dataManager.getSystemStats() : { memory_usage: "14.2" };
                document.getElementById('mem-usage').innerText = (stats.memory_usage || "14.2") + " GB";
            });
            
            // Randomize Ops Rate
            setInterval(() => {
                 document.getElementById('ops-rate').innerText = Math.floor(2000 + Math.random() * 500) + " /s";
            }, 1000);

            // Load default graph
            loadGraph('SNC');
        });
    </script>
</body>
</html><|MERGE_RESOLUTION|>--- conflicted
+++ resolved
@@ -3,395 +3,218 @@
 <head>
     <meta charset="UTF-8">
     <meta name="viewport" content="width=device-width, initial-scale=1.0">
-    <title>ADAM | Neural Dashboard</title>
+    <title>ADAM v23.5 | Neural Dashboard</title>
     <script src="https://cdn.tailwindcss.com"></script>
-<<<<<<< HEAD
-    <link rel="stylesheet" href="css/style.css">
-    <script src="https://cdnjs.cloudflare.com/ajax/libs/d3/7.8.5/d3.min.js"></script>
-    <style>
-        .thought-node {
-            transition: all 0.5s ease;
-        }
-        .synapse {
-            stroke-dasharray: 5;
-            animation: dash 1s linear infinite;
-        }
-        @keyframes dash {
-            to { stroke-dashoffset: -10; }
-=======
-    <script type="text/javascript" src="https://unpkg.com/vis-network/standalone/umd/vis-network.min.js"></script>
     <link href="https://cdnjs.cloudflare.com/ajax/libs/font-awesome/6.0.0/css/all.min.css" rel="stylesheet">
     
+    <script type="text/javascript" src="https://unpkg.com/vis-network/standalone/umd/vis-network.min.js"></script>
+
+    <link rel="stylesheet" href="css/style.css">
     <style>
-        /* Base styles */
-        body { background-color: #0f172a; color: #e2e8f0; }
-        
-        /* Glassmorphism */
+        /* --- Core Theme Overrides --- */
+        body { background-color: #0f172a; font-family: 'Inter', sans-serif; }
+        .mono { font-family: 'JetBrains Mono', monospace; }
+
+        /* CRT Scanline */
+        .scan-line {
+            position: fixed; top: 0; left: 0; width: 100%; height: 4px;
+            background: linear-gradient(to bottom, rgba(16, 185, 129, 0), rgba(16, 185, 129, 0.1), rgba(16, 185, 129, 0));
+            opacity: 0.1; animation: scan 8s linear infinite; pointer-events: none; z-index: 9999;
+        }
+        @keyframes scan { 0% { top: -10%; } 100% { top: 110%; } }
+
+        /* Glass Panels */
         .glass-panel {
-            background: rgba(30, 41, 59, 0.4);
+            background: rgba(30, 41, 59, 0.6);
             backdrop-filter: blur(12px);
-            -webkit-backdrop-filter: blur(12px);
             border: 1px solid rgba(51, 65, 85, 0.5);
-            box-shadow: 0 4px 30px rgba(0, 0, 0, 0.1);
-        }
-
-        /* Scanline Effect */
-        .scan-line {
-            position: fixed; top: 0; left: 0; width: 100%; height: 5px;
-            background: rgba(16, 185, 129, 0.1);
-            opacity: 0.4; animation: scan 6s linear infinite; pointer-events: none; z-index: 9999;
-        }
-        @keyframes scan { 0% { top: -10%; } 100% { top: 110%; } }
-
-        /* Vis.js Customization */
-        #viz-canvas { width: 100%; height: 100%; outline: none; }
-        .vis-tooltip {
-            background-color: rgba(15, 23, 42, 0.9) !important;
-            border: 1px solid #3b82f6 !important;
-            color: #e2e8f0 !important;
-            font-family: monospace !important;
-            padding: 8px !important;
-            border-radius: 4px !important;
->>>>>>> 7e740aaf
+            box-shadow: 0 4px 30px rgba(0, 0, 0, 0.2);
+        }
+
+        /* Graph Container */
+        #viz-canvas { 
+            width: 100%; height: 100%; 
+            background: radial-gradient(circle at center, #1e293b 0%, #0f172a 100%); 
+            cursor: crosshair;
         }
 
         /* Animations */
-        @keyframes fadeIn { from { opacity: 0; transform: translateX(-5px); } to { opacity: 1; transform: translateX(0); } }
-        .animate-fade-in { animation: fadeIn 0.3s ease-out forwards; }
+        .pulse-text { animation: pulse-glow 2s infinite; }
+        @keyframes pulse-glow {
+            0%, 100% { opacity: 1; text-shadow: 0 0 10px rgba(34, 211, 238, 0.5); }
+            50% { opacity: 0.7; text-shadow: 0 0 0px transparent; }
+        }
+
+        /* Scrollbars */
+        ::-webkit-scrollbar { width: 6px; height: 6px; }
+        ::-webkit-scrollbar-track { background: #0f172a; }
+        ::-webkit-scrollbar-thumb { background: #334155; border-radius: 3px; }
+        ::-webkit-scrollbar-thumb:hover { background: #475569; }
     </style>
 </head>
-<<<<<<< HEAD
-<body class="h-screen flex flex-col grid-bg overflow-hidden">
+<body class="h-screen flex flex-col overflow-hidden text-slate-200">
     <div class="scan-line"></div>
 
-    <!-- Nav injected by nav.js -->
-
-    <!-- Main Content -->
-    <main class="flex-1 p-6 grid grid-cols-12 gap-6 overflow-hidden h-full relative">
-
-        <!-- Header -->
-        <div class="col-span-12 flex justify-between items-end border-b border-slate-700 pb-2">
+    <header class="h-16 border-b border-slate-700/50 flex items-center justify-between px-6 bg-[#0f172a]/90 backdrop-blur-md z-40 shrink-0">
+        <div class="flex items-center gap-4">
+            <a href="index.html" class="text-slate-400 hover:text-white transition"><i class="fas fa-arrow-left"></i></a>
+            <h1 class="text-xl font-bold tracking-tight mono">ADAM <span class="text-cyan-400">v23.5</span> <span class="text-slate-500 font-normal">| Neural Dashboard</span></h1>
+        </div>
+        <div class="flex items-center gap-6 font-mono text-xs hidden md:flex">
             <div>
-                <h2 class="text-3xl font-bold text-transparent bg-clip-text bg-gradient-to-r from-cyan-400 to-blue-500 font-mono">NEURAL_DASHBOARD_v23</h2>
-                <p class="text-slate-500 text-sm font-mono tracking-widest">REAL-TIME COGNITIVE ARCHITECTURE VISUALIZATION</p>
-            </div>
-            <div class="text-right">
-                <div class="text-xs text-slate-500 font-mono">CYCLE_ID</div>
-                <div class="text-xl text-cyan-400 font-mono font-bold" id="cycle-id">8849-AFX</div>
-=======
-<body class="h-screen flex flex-col overflow-hidden font-sans">
-
-    <div class="scan-line"></div>
-
-    <header class="h-16 border-b border-slate-700/50 flex items-center justify-between px-6 bg-[#0f172a]/90 backdrop-blur-md z-50 shrink-0">
-        <div class="flex items-center gap-4">
-            <button id="nav-toggle" class="text-slate-400 hover:text-white transition">
-                <i class="fas fa-bars"></i>
-            </button>
-            <div class="w-3 h-3 rounded-full bg-emerald-500 animate-pulse shadow-[0_0_10px_rgba(16,185,129,0.5)]"></div>
-            <h1 class="text-xl font-bold tracking-tight">ADAM <span class="text-cyan-400">v23</span> <span class="text-slate-500 font-normal">| Neural Dashboard</span></h1>
-        </div>
-        <div class="flex gap-6 font-mono text-xs text-slate-400 hidden md:flex">
-            <div>MEM: <span class="text-emerald-400" id="mem-usage">14.2 GB</span></div>
-            <div>OPS: <span class="text-cyan-400" id="ops-rate">2,340 /s</span></div>
-            <div>STATUS: <span class="text-emerald-400">ONLINE</span></div>
+                <span class="text-slate-500">CYCLE_ID:</span>
+                <span class="text-white font-bold ml-1">8849-AFX</span>
+            </div>
+            <div>
+                <span class="text-slate-500">SYNAPTIC LOAD:</span>
+                <span class="text-emerald-400 font-bold ml-1">14.2 TB</span>
+            </div>
+            <div class="flex items-center gap-2 px-3 py-1 bg-slate-800 rounded border border-slate-700">
+                <span class="w-2 h-2 rounded-full bg-cyan-500 animate-pulse"></span>
+                <span>CORTEX ONLINE</span>
+            </div>
         </div>
     </header>
 
-    <main class="flex-1 flex flex-col lg:flex-row gap-4 p-4 relative z-10 overflow-hidden">
-
-        <aside class="w-full lg:w-64 glass-panel p-4 flex flex-col gap-4 shrink-0 transition-all duration-300 overflow-y-auto">
-            <h2 class="text-xs uppercase tracking-widest text-slate-500 font-bold border-b border-slate-700 pb-2">Reasoning Circuits</h2>
-
-            <div class="p-3 bg-slate-800/50 border border-cyan-500/20 rounded cursor-pointer hover:bg-slate-700/50 hover:border-cyan-500/50 transition group" onclick="loadGraph('SNC')">
-                <div class="flex justify-between items-center mb-1">
-                    <span class="font-bold text-sm text-cyan-400 group-hover:text-cyan-300">SNC Analyzer</span>
-                    <span class="w-2 h-2 rounded-full bg-emerald-500"></span>
-                </div>
-                <div class="text-xs text-slate-400">Cyclical Logic: Credit Risk</div>
-            </div>
-
-            <div class="p-3 bg-slate-800/50 border border-purple-500/20 rounded cursor-pointer hover:bg-slate-700/50 hover:border-purple-500/50 transition group" onclick="loadGraph('Sentiment')">
-                <div class="flex justify-between items-center mb-1">
-                    <span class="font-bold text-sm text-purple-400 group-hover:text-purple-300">Market Sentiment</span>
-                    <span class="w-2 h-2 rounded-full bg-emerald-500"></span>
-                </div>
-                <div class="text-xs text-slate-400">State: Ingesting News</div>
-            </div>
-
-            <div class="p-3 bg-slate-800/50 border border-red-500/20 rounded cursor-pointer hover:bg-slate-700/50 hover:border-red-500/50 transition group" onclick="loadGraph('RedTeam')">
-                <div class="flex justify-between items-center mb-1">
-                    <span class="font-bold text-sm text-red-400 group-hover:text-red-300">Red Team</span>
-                    <span class="w-2 h-2 rounded-full bg-amber-400"></span>
-                </div>
-                <div class="text-xs text-slate-400">Adversarial Simulator</div>
-            </div>
-
-            <div class="p-3 bg-slate-800/50 border border-blue-500/20 rounded cursor-pointer hover:bg-slate-700/50 hover:border-blue-500/50 transition group" onclick="loadGraph('Macro')">
-                <div class="flex justify-between items-center mb-1">
-                    <span class="font-bold text-sm text-blue-400 group-hover:text-blue-300">Macro Planner</span>
-                    <span class="w-2 h-2 rounded-full bg-emerald-400"></span>
-                </div>
-                <div class="text-xs text-slate-400">Neuro-Symbolic Pathfinding</div>
-            </div>
-
-            <div class="mt-auto pt-4 border-t border-slate-700/50">
-                 <div class="text-xs text-slate-500 font-mono mb-1">SYSTEM LOAD</div>
-                 <div class="h-1 w-full bg-slate-700 rounded overflow-hidden">
-                     <div class="h-full bg-cyan-500 w-3/4 animate-pulse"></div>
-                 </div>
->>>>>>> 7e740aaf
-            </div>
-        </div>
-
-<<<<<<< HEAD
-        <!-- Brain Visualization (Center) -->
-        <div class="col-span-12 lg:col-span-8 glass-panel rounded-lg relative overflow-hidden flex items-center justify-center h-[600px] border border-cyan-900/50 shadow-[0_0_50px_rgba(6,182,212,0.1)]">
-            <div class="absolute top-4 left-4 z-10">
-                <h3 class="text-cyan-500 font-mono text-xs font-bold uppercase tracking-wider border-l-2 border-cyan-500 pl-2">Cortex Activity</h3>
-            </div>
-            <!-- D3 Graph Container -->
-            <div id="neural-graph" class="w-full h-full"></div>
-
-            <!-- Overlay Stats -->
-            <div class="absolute bottom-4 right-4 text-xs font-mono text-right space-y-1">
-                <div class="text-slate-500">Active Nodes: <span class="text-white" id="active-nodes">0</span></div>
-                <div class="text-slate-500">Synaptic Weight: <span class="text-white" id="synaptic-weight">0.00</span></div>
-                <div class="text-slate-500">Graph Entropy: <span class="text-white" id="entropy">Low</span></div>
-=======
-        <section class="flex-1 glass-panel relative flex flex-col min-h-[400px] rounded-lg overflow-hidden">
+    <main class="flex-1 flex overflow-hidden p-4 gap-4 relative z-10">
+
+        <aside class="w-72 flex flex-col gap-4 shrink-0">
+            
+            <div class="glass-panel p-4 rounded-lg flex flex-col gap-3">
+                <h3 class="text-xs font-bold text-slate-400 uppercase tracking-wider mb-1">Active Circuits</h3>
+                
+                <div class="p-3 bg-slate-800/50 border border-cyan-500/30 rounded cursor-pointer hover:bg-cyan-900/20 transition group" onclick="loadGraph('SNC')">
+                    <div class="flex justify-between items-center mb-1">
+                        <span class="font-bold text-sm text-cyan-400 group-hover:text-cyan-300">SNC Analyzer</span>
+                        <i class="fas fa-network-wired text-cyan-500 text-xs"></i>
+                    </div>
+                    <div class="text-[10px] text-slate-400 font-mono">Credit Risk Topology</div>
+                </div>
+
+                <div class="p-3 bg-slate-800/50 border border-purple-500/30 rounded cursor-pointer hover:bg-purple-900/20 transition group" onclick="loadGraph('Sentiment')">
+                    <div class="flex justify-between items-center mb-1">
+                        <span class="font-bold text-sm text-purple-400 group-hover:text-purple-300">Market Sentiment</span>
+                        <i class="fas fa-brain text-purple-500 text-xs"></i>
+                    </div>
+                    <div class="text-[10px] text-slate-400 font-mono">NLP & Contagion Graph</div>
+                </div>
+
+                <div class="p-3 bg-slate-800/50 border border-red-500/30 rounded cursor-pointer hover:bg-red-900/20 transition group" onclick="loadGraph('RedTeam')">
+                    <div class="flex justify-between items-center mb-1">
+                        <span class="font-bold text-sm text-red-400 group-hover:text-red-300">Red Team</span>
+                        <i class="fas fa-shield-alt text-red-500 text-xs"></i>
+                    </div>
+                    <div class="text-[10px] text-slate-400 font-mono">Adversarial Simulation</div>
+                </div>
+            </div>
+
+            <div class="glass-panel p-4 rounded-lg flex-1 flex flex-col overflow-hidden">
+                <h3 class="text-xs font-bold text-slate-400 uppercase tracking-wider mb-4">Neural Operations</h3>
+                
+                <div class="mb-4">
+                    <label class="text-[10px] text-slate-500 font-mono block mb-1">LOCATE NODE</label>
+                    <div class="relative">
+                        <input type="text" id="node-search" placeholder="e.g. 'Liquidity_Risk'" class="w-full bg-slate-900 border border-slate-700 rounded px-2 py-1.5 text-xs text-white focus:border-cyan-500 outline-none font-mono">
+                        <button onclick="searchNode()" class="absolute right-1 top-1 text-slate-400 hover:text-white p-1"><i class="fas fa-search text-xs"></i></button>
+                    </div>
+                </div>
+
+                <div class="mb-4 space-y-2">
+                    <label class="text-[10px] text-slate-500 font-mono block mb-1">RUN SIMULATION</label>
+                    <select id="sim-type" class="w-full bg-slate-900 border border-slate-700 rounded px-2 py-1.5 text-xs text-white outline-none font-mono">
+                        <option value="stress">Stress Test (Universe)</option>
+                        <option value="propagation">Risk Propagation</option>
+                        <option value="pathway">Optimal Pathway</option>
+                    </select>
+                    <button onclick="runSimulation()" class="w-full bg-cyan-900/50 hover:bg-cyan-800 border border-cyan-700 text-cyan-400 text-xs py-1.5 rounded font-mono transition flex items-center justify-center gap-2">
+                        <i class="fas fa-play"></i> EXECUTE
+                    </button>
+                </div>
+
+                <div class="mt-auto space-y-2 pt-4 border-t border-slate-700/50">
+                    <button onclick="extendGraph()" class="w-full bg-slate-800 hover:bg-slate-700 border border-slate-600 text-slate-300 text-xs py-1.5 rounded font-mono transition">
+                        <i class="fas fa-plus-circle mr-1"></i> Add / Extend Nodes
+                    </button>
+                    <button onclick="loadDatabase()" class="w-full bg-slate-800 hover:bg-slate-700 border border-slate-600 text-slate-300 text-xs py-1.5 rounded font-mono transition">
+                        <i class="fas fa-database mr-1"></i> Load Full DB
+                    </button>
+                </div>
+            </div>
+        </aside>
+
+        <section class="flex-1 glass-panel rounded-lg relative overflow-hidden flex flex-col shadow-2xl">
             <div class="absolute top-4 left-4 z-10 pointer-events-none">
-                <h2 id="graph-title" class="text-lg font-bold text-white drop-shadow-md">System Ready</h2>
-                <p id="graph-status" class="text-sm text-cyan-400 font-mono mt-1 drop-shadow-md">Select a circuit to visualize...</p>
->>>>>>> 7e740aaf
-            </div>
-        </div>
-
-<<<<<<< HEAD
-        <!-- Right Panel: Thought Stream & Metrics -->
-        <div class="col-span-12 lg:col-span-4 flex flex-col gap-6 h-[600px]">
-
-            <!-- Active Thoughts Stream -->
-            <div class="glass-panel p-4 rounded-lg flex-1 overflow-hidden flex flex-col border border-slate-700">
-                <div class="flex justify-between items-center mb-4 border-b border-slate-700 pb-2">
-                    <h3 class="text-purple-400 font-mono text-sm font-bold uppercase tracking-wider">Reasoning Stream</h3>
+                <h2 id="graph-title" class="text-2xl font-bold text-white drop-shadow-md font-mono">SYSTEM_IDLE</h2>
+                <div class="flex items-center gap-2 mt-1">
+                    <span id="graph-status" class="text-xs text-cyan-400 font-mono bg-slate-900/80 px-2 py-0.5 rounded border border-cyan-900">Waiting for input...</span>
+                </div>
+            </div>
+
+            <div id="viz-canvas"></div>
+
+            <div class="absolute bottom-4 right-4 z-10 flex gap-2">
+                <button class="p-2 bg-slate-800/80 hover:bg-slate-700 text-slate-300 rounded border border-slate-600 backdrop-blur transition" onclick="network.fit({animation:true})">
+                    <i class="fas fa-compress"></i> Fit
+                </button>
+                <button class="p-2 bg-slate-800/80 hover:bg-slate-700 text-slate-300 rounded border border-slate-600 backdrop-blur transition" onclick="togglePhysics()">
+                    <i class="fas fa-snowflake"></i> Freeze
+                </button>
+            </div>
+        </section>
+
+        <aside class="w-72 flex flex-col gap-4 shrink-0">
+            
+            <div class="glass-panel rounded-lg flex-1 flex flex-col overflow-hidden border border-slate-700">
+                <div class="p-3 border-b border-slate-700 bg-slate-800/30 flex justify-between items-center">
+                    <h3 class="text-xs font-bold text-purple-400 uppercase tracking-wider">Thought Stream</h3>
                     <div class="w-2 h-2 rounded-full bg-purple-500 animate-pulse"></div>
                 </div>
-                <div id="thought-stream" class="flex-1 overflow-y-auto space-y-3 pr-2 font-mono text-xs">
-                    <!-- Stream items injected here -->
-                </div>
-            </div>
-
-            <!-- Conviction Metrics -->
-            <div class="glass-panel p-4 rounded-lg h-1/3 flex flex-col border border-slate-700">
-                 <div class="flex justify-between items-center mb-4 border-b border-slate-700 pb-2">
-                    <h3 class="text-emerald-400 font-mono text-sm font-bold uppercase tracking-wider">Conviction Meter</h3>
-                </div>
-                <div class="space-y-4 flex-1 justify-center flex flex-col">
-                    <div>
-                        <div class="flex justify-between text-xs text-slate-400 mb-1">
-                            <span>SNC Rating Confidence</span>
-                            <span>92%</span>
-                        </div>
-                        <div class="w-full bg-slate-800 h-1.5 rounded-full overflow-hidden">
-                            <div class="bg-emerald-500 h-full rounded-full w-[92%] shadow-[0_0_10px_rgba(16,185,129,0.5)]"></div>
-                        </div>
-                    </div>
-                    <div>
-                        <div class="flex justify-between text-xs text-slate-400 mb-1">
-                            <span>Macro-Econ Correlation</span>
-                            <span>78%</span>
-                        </div>
-                        <div class="w-full bg-slate-800 h-1.5 rounded-full overflow-hidden">
-                            <div class="bg-blue-500 h-full rounded-full w-[78%] shadow-[0_0_10px_rgba(59,130,246,0.5)]"></div>
-                        </div>
-                    </div>
-                    <div>
-                        <div class="flex justify-between text-xs text-slate-400 mb-1">
-                            <span>Risk Signal Strength</span>
-                            <span>45%</span>
-                        </div>
-                        <div class="w-full bg-slate-800 h-1.5 rounded-full overflow-hidden">
-                            <div class="bg-amber-500 h-full rounded-full w-[45%] shadow-[0_0_10px_rgba(245,158,11,0.5)]"></div>
-                        </div>
-                    </div>
-                </div>
-=======
-            <div id="viz-canvas" class="bg-[#0b1120]"></div>
-
-            <div class="absolute bottom-4 right-4 flex gap-2">
-                <button class="p-2 bg-slate-800 text-slate-300 rounded hover:text-white border border-slate-700" onclick="if(network) network.fit()"><i class="fas fa-compress"></i> Fit</button>
-            </div>
-        </section>
-
-        <aside class="w-full lg:w-80 glass-panel flex flex-col shrink-0 h-48 lg:h-auto rounded-lg overflow-hidden">
-            <div class="p-3 border-b border-slate-700/50 bg-slate-800/30 flex justify-between items-center">
-                <h2 class="text-xs uppercase tracking-widest text-slate-400 font-bold"><i class="fas fa-terminal mr-2"></i>Live Stream</h2>
-                <span class="w-2 h-2 rounded-full bg-green-500 animate-pulse"></span>
-            </div>
-            <div id="log-container" class="flex-1 overflow-y-auto p-3 font-mono text-xs space-y-2 scroll-smooth bg-[#0a0f18]">
-                <div class="text-slate-500 border-l-2 border-slate-600 pl-2">[SYSTEM] Neural Dashboard initialized.</div>
->>>>>>> 7e740aaf
-            </div>
-
-        </div>
+                <div id="log-container" class="flex-1 overflow-y-auto p-3 font-mono text-[10px] space-y-2 bg-[#0a0a0c] custom-scrollbar">
+                    <div class="text-slate-500 border-l-2 border-slate-700 pl-2">[SYSTEM] Dashboard initialized.</div>
+                </div>
+            </div>
+
+            <div class="glass-panel p-4 rounded-lg h-1/3 flex flex-col justify-center gap-4">
+                <div>
+                    <div class="flex justify-between text-xs text-slate-400 mb-1 font-mono">
+                        <span>Graph Entropy</span>
+                        <span class="text-cyan-400">Low</span>
+                    </div>
+                    <div class="w-full bg-slate-800 h-1 rounded-full overflow-hidden">
+                        <div class="bg-cyan-500 h-full w-[25%] animate-pulse"></div>
+                    </div>
+                </div>
+                <div>
+                    <div class="flex justify-between text-xs text-slate-400 mb-1 font-mono">
+                        <span>Active Agents</span>
+                        <span class="text-emerald-400">12/15</span>
+                    </div>
+                    <div class="w-full bg-slate-800 h-1 rounded-full overflow-hidden">
+                        <div class="bg-emerald-500 h-full w-[80%]"></div>
+                    </div>
+                </div>
+                <div>
+                    <div class="flex justify-between text-xs text-slate-400 mb-1 font-mono">
+                        <span>Compute Load</span>
+                        <span class="text-amber-400">65%</span>
+                    </div>
+                    <div class="w-full bg-slate-800 h-1 rounded-full overflow-hidden">
+                        <div class="bg-amber-500 h-full w-[65%]"></div>
+                    </div>
+                </div>
+            </div>
+
+        </aside>
 
     </main>
 
     <script src="js/mock_data.js"></script>
     <script src="js/nav.js"></script>
     <script>
-<<<<<<< HEAD
-        document.addEventListener('DOMContentLoaded', () => {
-            initNeuralGraph();
-            startThoughtStream();
-        });
-
-        function initNeuralGraph() {
-            const container = document.getElementById('neural-graph');
-            const width = container.clientWidth;
-            const height = container.clientHeight;
-
-            const svg = d3.select("#neural-graph").append("svg")
-                .attr("width", width)
-                .attr("height", height);
-
-            // Mock Data for "Brain"
-            const nodes = Array.from({length: 30}, (_, i) => ({
-                id: i,
-                group: Math.floor(Math.random() * 4),
-                val: Math.random() * 10 + 5
-            }));
-
-            const links = [];
-            for (let i = 0; i < 40; i++) {
-                links.push({
-                    source: Math.floor(Math.random() * 30),
-                    target: Math.floor(Math.random() * 30),
-                    value: Math.random()
-                });
-            }
-
-            const simulation = d3.forceSimulation(nodes)
-                .force("link", d3.forceLink(links).id(d => d.id).distance(80))
-                .force("charge", d3.forceManyBody().strength(-200))
-                .force("center", d3.forceCenter(width / 2, height / 2))
-                .force("collide", d3.forceCollide(20));
-
-            const link = svg.append("g")
-                .selectAll("line")
-                .data(links)
-                .join("line")
-                .attr("stroke", "#334155")
-                .attr("stroke-opacity", 0.6)
-                .attr("stroke-width", d => Math.sqrt(d.value) * 2);
-
-            const node = svg.append("g")
-                .selectAll("circle")
-                .data(nodes)
-                .join("circle")
-                .attr("r", d => d.val)
-                .attr("fill", d => {
-                    const colors = ["#22d3ee", "#a855f7", "#10b981", "#f59e0b"];
-                    return colors[d.group];
-                })
-                .attr("fill-opacity", 0.7)
-                .attr("stroke", "#fff")
-                .attr("stroke-width", 1.5)
-                .call(drag(simulation));
-
-            // Pulse animation
-            setInterval(() => {
-                const randomNode = Math.floor(Math.random() * nodes.length);
-                node.filter((d, i) => i === randomNode)
-                    .transition().duration(200).attr("r", d => d.val * 2).attr("fill", "#fff")
-                    .transition().duration(500).attr("r", d => d.val).attr("fill", d => ["#22d3ee", "#a855f7", "#10b981", "#f59e0b"][d.group]);
-
-                // Highlight links
-                link.filter(l => l.source.id === randomNode || l.target.id === randomNode)
-                    .transition().duration(200).attr("stroke", "#fff").attr("stroke-opacity", 1)
-                    .transition().duration(500).attr("stroke", "#334155").attr("stroke-opacity", 0.6);
-
-            }, 500);
-
-            simulation.on("tick", () => {
-                link
-                    .attr("x1", d => d.source.x)
-                    .attr("y1", d => d.source.y)
-                    .attr("x2", d => d.target.x)
-                    .attr("y2", d => d.target.y);
-
-                node
-                    .attr("cx", d => d.x)
-                    .attr("cy", d => d.y);
-            });
-
-            document.getElementById('active-nodes').innerText = nodes.length;
-            document.getElementById('synaptic-weight').innerText = (links.length / nodes.length).toFixed(2);
-        }
-
-        function drag(simulation) {
-            function dragstarted(event) {
-                if (!event.active) simulation.alphaTarget(0.3).restart();
-                event.subject.fx = event.subject.x;
-                event.subject.fy = event.subject.y;
-            }
-
-            function dragged(event) {
-                event.subject.fx = event.x;
-                event.subject.fy = event.y;
-            }
-
-            function dragended(event) {
-                if (!event.active) simulation.alphaTarget(0);
-                event.subject.fx = null;
-                event.subject.fy = null;
-            }
-
-            return d3.drag()
-                .on("start", dragstarted)
-                .on("drag", dragged)
-                .on("end", dragended);
-        }
-
-        function startThoughtStream() {
-            const stream = document.getElementById('thought-stream');
-            const thoughts = [
-                {agent: "SNC_AGENT", msg: "Analysing collateral coverage for Loan #4922..."},
-                {agent: "RISK_BRAIN", msg: "VaR threshold breach detected in Sector 4."},
-                {agent: "MACRO_EYE", msg: "Ingesting CPI data from BLS API..."},
-                {agent: "SENTIMENT", msg: "Social volume spike detected: 'Recession' + 'Tech'"},
-                {agent: "META_COG", msg: "Critiquing previous analysis draft... Confidence: 0.85"},
-                {agent: "PLANNER", msg: "Decomposing query into 4 sub-tasks."},
-                {agent: "EXEC_CORE", msg: "Spinning up worker node for data retrieval."},
-                {agent: "REFLECTOR", msg: "Wait, the debt ratio assumption might be outdated. Verifying..."},
-                {agent: "GRAPH_MGR", msg: "Updating edge weights based on new correlation matrix."}
-            ];
-
-            const addThought = () => {
-                const t = thoughts[Math.floor(Math.random() * thoughts.length)];
-                const div = document.createElement('div');
-                div.className = "p-2 bg-slate-800/50 rounded border-l-2 border-purple-500 animate-fade-in";
-                div.innerHTML = `
-                    <div class="flex justify-between items-center text-[10px] text-slate-400 mb-1">
-                        <span class="font-bold text-purple-400">${t.agent}</span>
-                        <span>${new Date().toLocaleTimeString('en-US', {hour12:false})}</span>
-                    </div>
-                    <div class="text-slate-300 leading-tight">${t.msg}</div>
-                `;
-                stream.prepend(div);
-
-                if(stream.children.length > 20) stream.lastChild.remove();
-            };
-
-            setInterval(addThought, 1500);
-            addThought(); // Initial
-=======
-        // --- DATA DEFINITIONS ---
-        // Merged from both branches to ensure all graphs work
+        // --- CONFIGURATION ---
         const GRAPHS = {
             'SNC': {
-                title: "Shared National Credit (SNC) Analysis",
+                title: "SNC_ANALYZER_GRAPH",
                 nodes: [
                     { id: 1, label: 'START', group: 'start' },
                     { id: 2, label: 'Structure Analysis', group: 'agent' },
@@ -410,23 +233,23 @@
                     { from: 4, to: 6, arrows: 'to', label: 'Approve', color: { color: '#10b981' } },
                     { from: 6, to: 7, arrows: 'to' }
                 ],
-                logMessages: [
-                    { msg: "Ingesting credit facility documents...", type: "info" },
-                    { msg: "Analyzing covenant compliance structure...", type: "active" },
-                    { msg: "Calculating leverage ratios (Net Debt/EBITDA)...", type: "active" },
-                    { msg: "CRITIQUE: Lenders seeking higher spread given risk profile.", type: "critique" },
-                    { msg: "Revising risk grade recommendation to 'Substandard'...", type: "action" },
-                    { msg: "Draft ready for final review.", type: "success" }
+                logs: [
+                    "Ingesting credit facility docs...",
+                    "Analyzing covenant compliance...",
+                    "Calculating leverage ratios...",
+                    "CRITIQUE: Spread too low for risk profile.",
+                    "Revising risk grade to 'Substandard'.",
+                    "Ready for final review."
                 ]
             },
             'Sentiment': {
-                title: "Market Sentiment & Contagion",
+                title: "SENTIMENT_CONTAGION_NET",
                 nodes: [
                     { id: 1, label: 'News Ingest', group: 'start' },
-                    { id: 2, label: 'NLP Analysis', group: 'agent' },
-                    { id: 3, label: 'KG Cross-Ref', group: 'agent' },
+                    { id: 2, label: 'NLP Engine', group: 'agent' },
+                    { id: 3, label: 'KG Lookup', group: 'agent' },
                     { id: 4, label: 'Contagion Check', group: 'critique' },
-                    { id: 5, label: 'Alert Generation', group: 'action' },
+                    { id: 5, label: 'Alert Gen', group: 'action' },
                     { id: 6, label: 'Publish', group: 'end' }
                 ],
                 edges: [
@@ -434,208 +257,229 @@
                     { from: 2, to: 3, arrows: 'to' },
                     { from: 3, to: 4, arrows: 'to' },
                     { from: 4, to: 5, arrows: 'to', label: 'High Risk' },
-                    { from: 4, to: 1, arrows: 'to', label: 'Low Risk', dashes: true },
                     { from: 5, to: 6, arrows: 'to' }
                 ],
-                logMessages: [
-                    { msg: "Scanning Bloomberg/Reuters feeds...", type: "info" },
-                    { msg: "Detected negative sentiment spike: TECH sector.", type: "active" },
-                    { msg: "Mapping supply chain dependencies for NVDA...", type: "active" },
-                    { msg: "CRITIQUE: Verify source credibility.", type: "critique" },
-                    { msg: "Confirmed signal. Generating alert.", type: "success" }
+                logs: [
+                    "Scanning Bloomberg feeds...",
+                    "Detected negative sentiment in Tech sector.",
+                    "Mapping supply chain dependencies...",
+                    "CRITIQUE: Confirm source credibility.",
+                    "Confirmed. Generating Alert #992."
                 ]
             },
             'RedTeam': {
-                title: "Adversarial Red Team Simulation",
+                title: "ADVERSARIAL_SIM_NET",
                 nodes: [
                     { id: 1, label: 'Scenario Gen', group: 'start' },
                     { id: 2, label: 'Attack Vector', group: 'critique' },
                     { id: 3, label: 'System Defense', group: 'agent' },
-                    { id: 4, label: 'Impact Analysis', group: 'agent' },
+                    { id: 4, label: 'Impact Calc', group: 'agent' },
                     { id: 5, label: 'Report', group: 'end' }
                 ],
                 edges: [
                     { from: 1, to: 2, arrows: 'to' },
                     { from: 2, to: 3, arrows: 'to' },
                     { from: 3, to: 4, arrows: 'to' },
-                    { from: 4, to: 5, arrows: 'to' },
-                    { from: 5, to: 1, arrows: 'to', label: 'Monitor', dashes: true }
-                ],
-                logMessages: [
-                    { msg: "Generating Black Swan event: Cyber Attack...", type: "info" },
-                    { msg: "Simulating liquidity freeze in bond markets.", type: "critique" },
-                    { msg: "Defense Protocol Alpha activated.", type: "active" },
-                    { msg: "Impact: 15% drop in collateral value.", type: "active" },
-                    { msg: "Scenario stored in memory.", type: "success" }
-                ]
-            },
-            'Macro': {
-                title: "Macroeconomic Neuro-Symbolic Planner",
-                nodes: [
-                    { id: 1, label: 'Global Data', group: 'start' },
-                    { id: 2, label: 'Causal Inference', group: 'agent' },
-                    { id: 3, label: 'Scenario Planner', group: 'agent' },
-                    { id: 4, label: 'Strategy Eval', group: 'critique' },
-                    { id: 5, label: 'Memo Gen', group: 'end' }
-                ],
-                edges: [
-                    { from: 1, to: 2, arrows: 'to' },
-                    { from: 2, to: 3, arrows: 'to' },
-                    { from: 3, to: 4, arrows: 'to' },
-                    { from: 4, to: 3, arrows: 'to', label: 'Refine', dashes: true },
-                    { from: 4, to: 5, arrows: 'to', label: 'Finalize' }
-                ],
-                logMessages: [
-                    { msg: "Ingesting Fed minutes and CPI data...", type: "info" },
-                    { msg: "Inference: Rate hike probability > 60%.", type: "active" },
-                    { msg: "Planning asset allocation shift...", type: "active" },
-                    { msg: "CRITIQUE: Check correlation with Oil prices.", type: "critique" },
-                    { msg: "Investment Memo generated.", type: "success" }
+                    { from: 4, to: 5, arrows: 'to' }
+                ],
+                logs: [
+                    "Generating Black Swan: Cyber Attack.",
+                    "Simulating liquidity freeze.",
+                    "Defense Protocol Alpha activated.",
+                    "Impact: 15% collateral drop.",
+                    "Scenario archived."
                 ]
             }
         };
 
-        // --- APP STATE ---
+        // --- STATE & OPTIONS ---
         let network = null;
-        let simulationInterval = null;
-        let animationInterval = null;
-
-        // --- CONFIGURATION ---
-        const options = {
+        let logInterval = null;
+        let physicsEnabled = true;
+
+        const networkOptions = {
             nodes: {
-                shape: 'dot',
-                size: 20,
-                font: { face: 'ui-monospace, SFMono-Regular, Menlo, Monaco, Consolas', color: '#e2e8f0', size: 14 },
-                borderWidth: 2,
-                shadow: true
+                shape: 'dot', size: 20,
+                font: { face: 'JetBrains Mono', color: '#e2e8f0', size: 12 },
+                borderWidth: 2, shadow: true,
+                color: { background: '#1e293b', border: '#cbd5e1' }
             },
             edges: {
-                width: 2,
-                color: { color: '#64748b', highlight: '#22d3ee' },
-                smooth: { type: 'curvedCW', roundness: 0.2 },
-                shadow: true
+                width: 1, color: { color: '#475569', highlight: '#22d3ee' },
+                smooth: { type: 'continuous', roundness: 0.5 },
+                arrows: { to: { enabled: true, scaleFactor: 0.5 } }
             },
             groups: {
-                start: { color: { background: '#10b981', border: '#059669' }, size: 25 }, // Emerald
-                end: { color: { background: '#64748b', border: '#475569' }, size: 25 },   // Slate
-                agent: { color: { background: '#3b82f6', border: '#2563eb' } },            // Blue
-                critique: { color: { background: '#ef4444', border: '#dc2626' } },         // Red
-                action: { color: { background: '#f59e0b', border: '#d97706' } },           // Amber
-                human: { color: { background: '#8b5cf6', border: '#7c3aed' } }             // Violet
+                start: { color: { background: '#10b981', border: '#059669' }, size: 25 },
+                end: { color: { background: '#64748b', border: '#475569' }, size: 25 },
+                agent: { color: { background: '#3b82f6', border: '#2563eb' } },
+                critique: { color: { background: '#ef4444', border: '#dc2626' } },
+                action: { color: { background: '#f59e0b', border: '#d97706' } },
+                human: { color: { background: '#8b5cf6', border: '#7c3aed' } }
             },
             physics: {
                 stabilization: false,
-                barnesHut: { gravitationalConstant: -2000, springLength: 120 }
+                barnesHut: { gravitationalConstant: -3000, springLength: 150, springConstant: 0.04 }
             },
             interaction: { hover: true, tooltipDelay: 200 }
         };
 
-        // --- FUNCTIONS ---
+        // --- INIT ---
+        document.addEventListener('DOMContentLoaded', () => {
+            loadGraph('SNC'); // Default load
+        });
+
+        // --- CORE FUNCTIONS ---
 
         function loadGraph(key) {
             const data = GRAPHS[key];
-            if(!data) return;
-
+            if (!data) return;
+
+            // UI Updates
             document.getElementById('graph-title').innerText = data.title;
-            document.getElementById('graph-status').innerText = "Simulation Running...";
-
+            document.getElementById('graph-status').innerText = "Simulation Cycle Active";
+            document.getElementById('graph-status').className = "text-xs text-emerald-400 font-mono bg-slate-900/80 px-2 py-0.5 rounded border border-emerald-900 animate-pulse";
+
+            // Init Network
             const container = document.getElementById('viz-canvas');
             const nodes = new vis.DataSet(data.nodes);
             const edges = new vis.DataSet(data.edges);
 
-            if(network) network.destroy();
-            network = new vis.Network(container, { nodes, edges }, options);
-
-            // 1. Text Log Simulation
-            runLogSimulation(data.logMessages);
-
-            // 2. Visual Node Animation
-            runVisualAnimation(nodes);
-        }
-
-        function runLogSimulation(messages) {
-            const logContainer = document.getElementById('log-container');
-            if(simulationInterval) clearInterval(simulationInterval);
-
-            // Clear previous specific logs but keep system log
-            logContainer.innerHTML = '<div class="text-slate-500 border-l-2 border-slate-600 pl-2 mb-2">[SYSTEM] Context switched.</div>';
-
-            let index = 0;
-            simulationInterval = setInterval(() => {
-                if(index >= messages.length) {
-                    index = 0; // Loop logs
-                    addLogEntry("--- Cycle Complete ---", "info");
+            if (network) network.destroy();
+            network = new vis.Network(container, { nodes, edges }, networkOptions);
+
+            // Click Handler
+            network.on("click", (params) => {
+                if(params.nodes.length > 0) {
+                    const node = nodes.get(params.nodes[0]);
+                    log(`Inspecting Node: ${node.label} [ID:${node.id}]`, 'info');
                 }
-                const m = messages[index];
-                addLogEntry(m.msg, m.type);
-                index++;
-            }, 1800);
-        }
-
-        function addLogEntry(msg, type) {
+            });
+
+            // Start Logs
+            startLogSimulation(data.logs);
+        }
+
+        function startLogSimulation(messages) {
+            const container = document.getElementById('log-container');
+            if(logInterval) clearInterval(logInterval);
+            
+            container.innerHTML = '<div class="text-slate-500 border-l-2 border-slate-700 pl-2 mb-2">[SYSTEM] Context switched.</div>';
+            
+            let i = 0;
+            logInterval = setInterval(() => {
+                if(i >= messages.length) {
+                    i = 0; // Loop logs
+                    log("--- Cycle Complete ---", "system");
+                }
+                
+                const msg = messages[i];
+                let type = 'info';
+                if(msg.includes('CRITIQUE')) type = 'critique';
+                if(msg.includes('Alert') || msg.includes('Revision')) type = 'action';
+                
+                log(msg, type);
+                
+                // Visual Pulse on random node
+                if(network) {
+                    const ids = network.body.data.nodes.getIds();
+                    const rand = ids[Math.floor(Math.random() * ids.length)];
+                    network.selectNodes([rand]);
+                    setTimeout(() => network.unselectAll(), 500);
+                }
+
+                i++;
+            }, 2000);
+        }
+
+        function log(msg, type='info') {
             const div = document.createElement('div');
-            const time = new Date().toLocaleTimeString('en-US', { hour12: false });
-
-            let colorClass = "text-slate-400";
-            let borderClass = "border-transparent";
-
-            if(type === 'active' || type === 'action') { colorClass = "text-cyan-400"; borderClass = "border-cyan-500"; }
-            if(type === 'critique') { colorClass = "text-red-400"; borderClass = "border-red-500"; }
-            if(type === 'success') { colorClass = "text-emerald-400"; borderClass = "border-emerald-500"; }
-
-            div.className = `${colorClass} border-l-2 ${borderClass} pl-2 text-xs font-mono animate-fade-in`;
-            div.innerHTML = `<span class="opacity-50">[${time}]</span> ${msg}`;
-
+            const time = new Date().toLocaleTimeString('en-US', {hour12:false});
+            
+            let color = "text-slate-400 border-slate-700";
+            if(type === 'critique') color = "text-red-400 border-red-500";
+            if(type === 'action') color = "text-amber-400 border-amber-500";
+            if(type === 'system') color = "text-emerald-500 border-emerald-900";
+
+            div.className = `${color} border-l-2 pl-2 leading-tight`;
+            div.innerHTML = `<span class="opacity-50 mr-2">[${time}]</span>${msg}`;
+            
             const container = document.getElementById('log-container');
             container.appendChild(div);
             container.scrollTop = container.scrollHeight;
         }
 
-        function runVisualAnimation(nodes) {
-            if(animationInterval) clearInterval(animationInterval);
-            
-            animationInterval = setInterval(() => {
-                if(!network) return;
-                
-                const allNodes = nodes.getIds();
-                if(allNodes.length === 0) return;
-                
-                // Pick a random node to highlight
-                const randomNodeId = allNodes[Math.floor(Math.random() * allNodes.length)];
-                
-                network.selectNodes([randomNodeId], false);
-                
-                // Unselect after short delay
-                setTimeout(() => {
-                   if(network) network.unselectAll(); 
-                }, 600);
-
-            }, 1200);
->>>>>>> 7e740aaf
-        }
-
-        // --- INITIALIZATION ---
-        // Shim for dataManager if app.js fails to load or mock_data is missing
-        window.dataManager = window.dataManager || {
-            init: async () => Promise.resolve(),
-            getSystemStats: () => ({ memory_usage: "14.5" })
-        };
-
-        window.addEventListener('load', () => {
-            // Load stats (using shim or real)
-            window.dataManager.init().then(() => {
-                const stats = window.dataManager.getSystemStats ? window.dataManager.getSystemStats() : { memory_usage: "14.2" };
-                document.getElementById('mem-usage').innerText = (stats.memory_usage || "14.2") + " GB";
-            });
-            
-            // Randomize Ops Rate
-            setInterval(() => {
-                 document.getElementById('ops-rate').innerText = Math.floor(2000 + Math.random() * 500) + " /s";
+        // --- OPERATIONS ---
+
+        function searchNode() {
+            const term = document.getElementById('node-search').value.toLowerCase();
+            if(!term || !network) return;
+
+            const allNodes = network.body.data.nodes.get();
+            const found = allNodes.find(n => n.label.toLowerCase().includes(term));
+            
+            if(found) {
+                network.focus(found.id, { animation: true, scale: 1.2 });
+                network.selectNodes([found.id]);
+                log(`Node found: ${found.label}`, 'success');
+            } else {
+                log(`Node '${term}' not found in active circuit.`, 'critique');
+            }
+        }
+
+        function runSimulation() {
+            const type = document.getElementById('sim-type').value;
+            log(`Initiating simulation: ${type.toUpperCase()}...`, 'action');
+            
+            // Visual Effect: Shake nodes
+            const positions = network.getPositions();
+            network.body.data.nodes.update(
+                network.body.data.nodes.getIds().map(id => ({
+                    id: id, 
+                    color: { background: '#ef4444' } // Flash red
+                }))
+            );
+
+            setTimeout(() => {
+                // Reset colors (simplified reset)
+                loadGraph('SNC'); // Just reload for demo reset
+                log(`Simulation ${type} completed. Risk factors updated.`, 'system');
+            }, 1500);
+        }
+
+        function extendGraph() {
+            if(!network) return;
+            log("Extending graph with satellite nodes...", 'info');
+            
+            const currentCount = network.body.data.nodes.length;
+            const newNodes = [
+                { id: currentCount + 1, label: 'Ext_Data_1', group: 'agent' },
+                { id: currentCount + 2, label: 'Ext_Data_2', group: 'agent' }
+            ];
+            const newEdges = [
+                { from: 2, to: currentCount + 1 },
+                { from: 2, to: currentCount + 2 }
+            ];
+            
+            network.body.data.nodes.add(newNodes);
+            network.body.data.edges.add(newEdges);
+        }
+
+        function loadDatabase() {
+            // Mocking a large data pull
+            log("Connecting to Neo4j / Vector DB...", 'action');
+            setTimeout(() => {
+                log("Data stream established. 1,402 nodes loaded.", 'success');
+                alert("Database Connection Simulated.\nIn a live environment, this would populate the graph with the full Knowledge Graph schema.");
             }, 1000);
-
-            // Load default graph
-            loadGraph('SNC');
-        });
+        }
+
+        function togglePhysics() {
+            physicsEnabled = !physicsEnabled;
+            network.setOptions({ physics: { enabled: physicsEnabled } });
+            log(`Physics engine: ${physicsEnabled ? 'ENABLED' : 'PAUSED'}`, 'info');
+        }
+
     </script>
 </body>
 </html>