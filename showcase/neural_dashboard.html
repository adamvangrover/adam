<!DOCTYPE html>
<html lang="en">
<head>
    <meta charset="UTF-8">
    <meta name="viewport" content="width=device-width, initial-scale=1.0">
    <title>ADAM v23 | Neural Dashboard</title>
    <script src="https://cdn.tailwindcss.com"></script>
    <link href="https://cdnjs.cloudflare.com/ajax/libs/font-awesome/6.0.0/css/all.min.css" rel="stylesheet">
    <link href="https://fonts.googleapis.com/css2?family=JetBrains+Mono:wght@400;700&family=Inter:wght@400;600&display=swap" rel="stylesheet">
    <style>
        body {
            font-family: 'Inter', sans-serif;
            background-color: #0f1115;
            color: #e0e0e0;
        }
        .mono {
            font-family: 'JetBrains Mono', monospace;
        }
        .glass-panel {
            background: rgba(20, 24, 30, 0.7);
            border: 1px solid rgba(255, 255, 255, 0.1);
            backdrop-filter: blur(10px);
            border-radius: 8px;
        }
        .node {
            transition: all 0.3s ease;
            fill: #2d3340;
            stroke: #4a5568;
            stroke-width: 2;
        }
        .node.active {
            fill: #3b82f6; /* Blue-500 */
            stroke: #60a5fa;
            filter: drop-shadow(0 0 8px rgba(59, 130, 246, 0.6));
        }
        .node.critique {
            fill: #ef4444; /* Red-500 */
            stroke: #f87171;
            filter: drop-shadow(0 0 8px rgba(239, 68, 68, 0.6));
        }
        .edge {
            stroke: #4a5568;
            stroke-width: 1;
            transition: all 0.3s;
        }
        .edge.active {
            stroke: #60a5fa;
            stroke-width: 2;
        }
        /* Grid background */
        .bg-grid {
            background-image: linear-gradient(rgba(255, 255, 255, 0.03) 1px, transparent 1px),
            linear-gradient(90deg, rgba(255, 255, 255, 0.03) 1px, transparent 1px);
            background-size: 20px 20px;
        }
    </style>
</head>
<body class="bg-grid h-screen flex flex-col overflow-hidden">

    <!-- Header -->
    <header class="h-16 border-b border-gray-800 flex items-center justify-between px-6 bg-[#0f1115]">
        <div class="flex items-center gap-4">
<<<<<<< HEAD
            <a href="index.html" class="text-gray-500 hover:text-white transition">
                <svg xmlns="http://www.w3.org/2000/svg" class="h-5 w-5" viewBox="0 0 20 20" fill="currentColor">
                    <path d="M10.707 2.293a1 1 0 00-1.414 0l-7 7a1 1 0 001.414 1.414L4 10.414V17a1 1 0 001 1h2a1 1 0 001-1v-2a1 1 0 011-1h2a1 1 0 011 1v2a1 1 0 001 1h2a1 1 0 001-1v-6.586l.293.293a1 1 0 001.414-1.414l-7-7z" />
                </svg>
            </a>
=======
            <a href="index.html" class="text-gray-400 hover:text-white transition"><i class="fas fa-arrow-left"></i></a>
>>>>>>> f795d511
            <div class="w-3 h-3 rounded-full bg-green-500 animate-pulse"></div>
            <h1 class="text-xl font-bold tracking-tight">ADAM <span class="text-blue-500">v23</span> <span class="text-gray-500 font-normal">| Adaptive Reasoning Engine</span></h1>
        </div>
        <div class="flex gap-4 mono text-xs text-gray-400">
            <div>MEM_USAGE: <span class="text-green-400">14.2 GB</span></div>
            <div>GRAPH_OPS: <span class="text-blue-400">2,340 /s</span></div>
            <div>STATUS: <span class="text-green-400">ONLINE</span></div>
        </div>
    </header>

    <!-- Main Content -->
    <main class="flex-1 flex gap-4 p-4">

        <!-- Sidebar: Active Agents -->
        <aside class="w-64 glass-panel p-4 flex flex-col gap-4">
            <h2 class="text-xs uppercase tracking-widest text-gray-500 font-bold">Active Circuits</h2>

            <div class="p-3 bg-blue-900/20 border border-blue-500/30 rounded cursor-pointer hover:bg-blue-900/30 transition" onclick="visualizeGraph('SNC')">
                <div class="flex justify-between items-center mb-1">
                    <span class="font-bold text-sm text-blue-400">SNC Analyzer</span>
                    <span class="w-2 h-2 rounded-full bg-green-400"></span>
                </div>
                <div class="text-xs text-gray-400">Cyclical Logic: Credit Risk</div>
            </div>

            <div class="p-3 bg-purple-900/20 border border-purple-500/30 rounded cursor-pointer hover:bg-purple-900/30 transition" onclick="visualizeGraph('Sentiment')">
                <div class="flex justify-between items-center mb-1">
                    <span class="font-bold text-sm text-purple-400">Market Sentiment</span>
                    <span class="w-2 h-2 rounded-full bg-green-400"></span>
                </div>
                <div class="text-xs text-gray-400">State: Ingesting News</div>
            </div>

            <div class="p-3 bg-red-900/20 border border-red-500/30 rounded cursor-pointer hover:bg-red-900/30 transition" onclick="visualizeGraph('RedTeam')">
                <div class="flex justify-between items-center mb-1">
                    <span class="font-bold text-sm text-red-400">Red Team</span>
                    <span class="w-2 h-2 rounded-full bg-yellow-400"></span>
                </div>
                <div class="text-xs text-gray-400">Adversarial Simulator</div>
            </div>
        </aside>

        <!-- Main Visualization Area -->
        <section class="flex-1 glass-panel relative flex flex-col">
            <div class="absolute top-4 left-4 z-10">
                <h2 id="graph-title" class="text-lg font-bold">Waiting for Selection...</h2>
                <p id="graph-status" class="text-sm text-gray-400 mono mt-1">Select a circuit to visualize real-time reasoning.</p>
            </div>

            <svg id="viz-canvas" class="w-full h-full" viewBox="0 0 800 600">
                <!-- Nodes and Edges will be injected here via JS -->
            </svg>
        </section>

        <!-- Right Panel: Stream Log -->
        <aside class="w-80 glass-panel flex flex-col">
            <div class="p-3 border-b border-gray-700 bg-gray-800/50 rounded-t-lg">
                <h2 class="text-xs uppercase tracking-widest text-gray-400 font-bold">Thought Stream</h2>
            </div>
            <div id="log-container" class="flex-1 overflow-y-auto p-3 mono text-xs space-y-2">
                <div class="text-gray-500">[SYSTEM] Neural Dashboard initialized.</div>
            </div>
        </aside>

    </main>

    <script>
        // Mock Data for Graphs
        const GRAPHS = {
            'SNC': {
                title: "Shared National Credit (SNC) Analysis",
                nodes: [
                    { id: 'start', x: 50, y: 300, label: 'START' },
                    { id: 'analyze', x: 200, y: 300, label: 'Analyze Structure' },
                    { id: 'assess', x: 350, y: 300, label: 'Assess Credit' },
                    { id: 'critique', x: 500, y: 300, label: 'Critique' },
                    { id: 'revise', x: 500, y: 150, label: 'Revise' },
                    { id: 'approval', x: 650, y: 300, label: 'Human Approval' },
                    { id: 'end', x: 750, y: 300, label: 'END' }
                ],
                edges: [
                    { from: 'start', to: 'analyze' },
                    { from: 'analyze', to: 'assess' },
                    { from: 'assess', to: 'critique' },
                    { from: 'critique', to: 'revise', type: 'conditional' },
                    { from: 'revise', to: 'critique' },
                    { from: 'critique', to: 'approval' },
                    { from: 'approval', to: 'end' }
                ],
                flow: ['start', 'analyze', 'assess', 'critique', 'revise', 'critique', 'approval', 'end']
            },
            'Sentiment': {
                title: "Market Sentiment & Contagion Graph",
                nodes: [
                    { id: 'start', x: 50, y: 300, label: 'START' },
                    { id: 'ingest', x: 200, y: 300, label: 'Ingest News' },
                    { id: 'analyze', x: 350, y: 300, label: 'Analyze Sentiment' },
                    { id: 'kg', x: 500, y: 300, label: 'KG Cross-Ref' },
                    { id: 'alert', x: 650, y: 300, label: 'Draft Alert' },
                    { id: 'end', x: 750, y: 300, label: 'END' }
                ],
                edges: [
                    { from: 'start', to: 'ingest' },
                    { from: 'ingest', to: 'analyze' },
                    { from: 'analyze', to: 'kg' },
                    { from: 'kg', to: 'alert' },
                    { from: 'alert', to: 'end' },
                    { from: 'alert', to: 'ingest', type: 'loop' }
                ],
                flow: ['start', 'ingest', 'analyze', 'kg', 'alert', 'end']
            }
        };

        const svg = document.getElementById('viz-canvas');
        const logContainer = document.getElementById('log-container');
        let currentAnimation = null;

        function log(msg, type='info') {
            const div = document.createElement('div');
            const time = new Date().toISOString().split('T')[1].split('.')[0];
            let color = 'text-gray-400';
            if (type === 'active') color = 'text-blue-400';
            if (type === 'critique') color = 'text-red-400';

            div.className = `${color} border-l-2 border-transparent pl-2`;
            if (type === 'active') div.classList.add('border-blue-500');

            div.innerText = `[${time}] ${msg}`;
            logContainer.appendChild(div);
            logContainer.scrollTop = logContainer.scrollHeight;
        }

        function visualizeGraph(graphKey) {
            // Reset
            svg.innerHTML = '';
            const graph = GRAPHS[graphKey];
            if (!graph) return;

            document.getElementById('graph-title').innerText = graph.title;
            document.getElementById('graph-status').innerText = "Graph structure loaded. Starting simulation...";
            log(`Loaded schema for ${graphKey}`, 'info');

            // Draw Edges
            graph.edges.forEach(edge => {
                const start = graph.nodes.find(n => n.id === edge.from);
                const end = graph.nodes.find(n => n.id === edge.to);

                const path = document.createElementNS("http://www.w3.org/2000/svg", "path");

                // Curve for feedback loops
                let d = `M ${start.x} ${start.y} L ${end.x} ${end.y}`;
                if (edge.type === 'conditional' || edge.type === 'loop') {
                    // Simple quadratic curve
                    const cx = (start.x + end.x) / 2;
                    const cy = Math.min(start.y, end.y) - 50;
                    d = `M ${start.x} ${start.y} Q ${cx} ${cy} ${end.x} ${end.y}`;
                }

                path.setAttribute("d", d);
                path.setAttribute("class", "edge");
                path.setAttribute("fill", "none");
                path.setAttribute("id", `edge-${edge.from}-${edge.to}`);
                svg.appendChild(path);
            });

            // Draw Nodes
            graph.nodes.forEach(node => {
                const group = document.createElementNS("http://www.w3.org/2000/svg", "g");
                group.setAttribute("id", `node-${node.id}`);
                group.setAttribute("class", "node-group cursor-pointer");

                const rect = document.createElementNS("http://www.w3.org/2000/svg", "rect");
                rect.setAttribute("x", node.x - 60);
                rect.setAttribute("y", node.y - 20);
                rect.setAttribute("width", 120);
                rect.setAttribute("height", 40);
                rect.setAttribute("rx", 6);
                rect.setAttribute("class", "node");

                const text = document.createElementNS("http://www.w3.org/2000/svg", "text");
                text.setAttribute("x", node.x);
                text.setAttribute("y", node.y + 5);
                text.setAttribute("text-anchor", "middle");
                text.setAttribute("fill", "#e0e0e0");
                text.setAttribute("font-size", "12");
                text.setAttribute("class", "mono pointer-events-none");
                text.textContent = node.label;

                group.appendChild(rect);
                group.appendChild(text);
                svg.appendChild(group);
            });

            // Start Animation Loop
            runSimulation(graph);
        }

        async function runSimulation(graph) {
            if (currentAnimation) clearInterval(currentAnimation);

            let stepIndex = 0;

            currentAnimation = setInterval(() => {
                // Clear previous active states
                document.querySelectorAll('.node').forEach(n => n.classList.remove('active', 'critique'));
                document.querySelectorAll('.edge').forEach(e => e.classList.remove('active'));

                if (stepIndex >= graph.flow.length) {
                    stepIndex = 0; // Loop forever for demo
                    log("--- Cycle Complete. Restarting ---", 'info');
                    return;
                }

                const nodeId = graph.flow[stepIndex];
                const nodeEl = document.querySelector(`#node-${nodeId} .node`);

                if (nodeEl) {
                    const isCritique = nodeId === 'critique' || nodeId === 'revise';
                    nodeEl.classList.add(isCritique ? 'critique' : 'active');

                    const label = graph.nodes.find(n => n.id === nodeId).label;
                    log(`Executing Node: ${label}`, isCritique ? 'critique' : 'active');

                    // Highlight edge from previous
                    if (stepIndex > 0) {
                        const prevId = graph.flow[stepIndex - 1];
                        const edgeEl = document.getElementById(`edge-${prevId}-${nodeId}`);
                        if (edgeEl) edgeEl.classList.add('active');
                    }
                }

                stepIndex++;

            }, 1200); // 1.2s per step
        }
    </script>
</body>
</html><|MERGE_RESOLUTION|>--- conflicted
+++ resolved
@@ -60,15 +60,11 @@
     <!-- Header -->
     <header class="h-16 border-b border-gray-800 flex items-center justify-between px-6 bg-[#0f1115]">
         <div class="flex items-center gap-4">
-<<<<<<< HEAD
             <a href="index.html" class="text-gray-500 hover:text-white transition">
                 <svg xmlns="http://www.w3.org/2000/svg" class="h-5 w-5" viewBox="0 0 20 20" fill="currentColor">
                     <path d="M10.707 2.293a1 1 0 00-1.414 0l-7 7a1 1 0 001.414 1.414L4 10.414V17a1 1 0 001 1h2a1 1 0 001-1v-2a1 1 0 011-1h2a1 1 0 011 1v2a1 1 0 001 1h2a1 1 0 001-1v-6.586l.293.293a1 1 0 001.414-1.414l-7-7z" />
                 </svg>
             </a>
-=======
-            <a href="index.html" class="text-gray-400 hover:text-white transition"><i class="fas fa-arrow-left"></i></a>
->>>>>>> f795d511
             <div class="w-3 h-3 rounded-full bg-green-500 animate-pulse"></div>
             <h1 class="text-xl font-bold tracking-tight">ADAM <span class="text-blue-500">v23</span> <span class="text-gray-500 font-normal">| Adaptive Reasoning Engine</span></h1>
         </div>
