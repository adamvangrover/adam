--- conflicted
+++ resolved
@@ -3,327 +3,279 @@
 <head>
     <meta charset="UTF-8">
     <meta name="viewport" content="width=device-width, initial-scale=1.0">
-<<<<<<< HEAD
-    <title>ADAM | Agent Registry</title>
+    <title>ADAM v23.5 | Agent Registry & Control</title>
     <script src="https://cdn.tailwindcss.com"></script>
+    <link href="https://cdnjs.cloudflare.com/ajax/libs/font-awesome/6.0.0/css/all.min.css" rel="stylesheet">
+    <link href="https://fonts.googleapis.com/css2?family=JetBrains+Mono:wght@400;700&family=Inter:wght@400;600&display=swap" rel="stylesheet">
     <link rel="stylesheet" href="css/style.css">
     <style>
+        /* --- Core Theme Overrides --- */
+        body { background-color: #0f172a; font-family: 'Inter', sans-serif; }
+        .mono { font-family: 'JetBrains Mono', monospace; }
+
+        /* CRT Scanline */
+        .scan-line {
+            position: fixed; top: 0; left: 0; width: 100%; height: 4px;
+            background: linear-gradient(to bottom, rgba(16, 185, 129, 0), rgba(16, 185, 129, 0.1), rgba(16, 185, 129, 0));
+            opacity: 0.1; animation: scan 8s linear infinite; pointer-events: none; z-index: 9999;
+        }
+        @keyframes scan { 0% { top: -10%; } 100% { top: 110%; } }
+
+        /* Glass Cards */
         .agent-card {
             background: rgba(30, 41, 59, 0.4);
-            transition: all 0.3s ease;
+            border: 1px solid rgba(51, 65, 85, 0.5);
+            backdrop-filter: blur(12px);
+            transition: all 0.3s cubic-bezier(0.4, 0, 0.2, 1);
         }
         .agent-card:hover {
-            background: rgba(30, 41, 59, 0.8);
-            transform: translateY(-5px);
-            border-color: #22d3ee;
-            box-shadow: 0 0 20px rgba(34, 211, 238, 0.2);
-        }
-        .status-dot {
-            height: 8px;
-            width: 8px;
-            border-radius: 50%;
-            display: inline-block;
-        }
-    </style>
-</head>
-<body class="h-screen flex flex-col grid-bg overflow-hidden">
-    <div class="scan-line"></div>
-
-    <!-- Nav injected by nav.js -->
-
-    <main class="flex-1 p-6 overflow-y-auto">
-
-        <div class="flex justify-between items-end mb-8 border-b border-slate-700 pb-4">
-            <div>
-                <h2 class="text-3xl font-bold text-white font-mono">AGENT_REGISTRY</h2>
-                <p class="text-slate-400 text-sm mt-1">Status and telemetry for autonomous swarms.</p>
-            </div>
-            <div class="flex gap-4">
-                 <div class="text-center">
-                    <div class="text-xs text-slate-500 uppercase">Total Agents</div>
-                    <div class="text-xl font-bold text-white font-mono" id="total-agents">--</div>
-                </div>
-                <div class="text-center">
-                    <div class="text-xs text-slate-500 uppercase">Active</div>
-                    <div class="text-xl font-bold text-emerald-400 font-mono" id="active-agents">--</div>
-                </div>
-            </div>
-        </div>
-
-        <!-- Filter Bar -->
-        <div class="flex gap-4 mb-6">
-            <button class="px-4 py-1 rounded bg-slate-800 border border-cyan-500/50 text-cyan-400 text-xs font-bold uppercase hover:bg-slate-700 transition">All Agents</button>
-            <button class="px-4 py-1 rounded bg-slate-800 border border-slate-700 text-slate-400 text-xs font-bold uppercase hover:bg-slate-700 transition">Risk</button>
-            <button class="px-4 py-1 rounded bg-slate-800 border border-slate-700 text-slate-400 text-xs font-bold uppercase hover:bg-slate-700 transition">Market</button>
-            <button class="px-4 py-1 rounded bg-slate-800 border border-slate-700 text-slate-400 text-xs font-bold uppercase hover:bg-slate-700 transition">Meta-Cog</button>
-        </div>
-
-        <!-- Agent Grid -->
-        <div class="grid grid-cols-1 md:grid-cols-2 lg:grid-cols-3 xl:grid-cols-4 gap-6" id="agent-grid">
-            <!-- Cards injected via JS -->
-=======
-    <title>ADAM v23 | Agent Registry</title>
-    <script src="https://cdn.tailwindcss.com"></script>
-    <link href="https://cdnjs.cloudflare.com/ajax/libs/font-awesome/6.0.0/css/all.min.css" rel="stylesheet">
-    
-    <style>
-        /* Base styles */
-        body { background-color: #0f172a; }
-        
-        /* CRT Scanline effect */
-        .scan-line {
-            position: fixed; top: 0; left: 0; width: 100%; height: 5px;
-            background: rgba(16, 185, 129, 0.1);
-            opacity: 0.4; animation: scan 6s linear infinite; pointer-events: none; z-index: 9999;
-        }
-        @keyframes scan { 0% { top: -10%; } 100% { top: 110%; } }
-
-        /* Glassmorphism Panel */
-        .glass-panel {
-            background: rgba(30, 41, 59, 0.4);
-            backdrop-filter: blur(12px);
-            -webkit-backdrop-filter: blur(12px);
-            box-shadow: 0 4px 30px rgba(0, 0, 0, 0.1);
+            background: rgba(30, 41, 59, 0.6);
+            transform: translateY(-4px);
+            border-color: rgba(34, 211, 238, 0.5); /* Cyan-400 */
+            box-shadow: 0 10px 30px -10px rgba(6, 182, 212, 0.2);
+        }
+
+        /* Logic Modal */
+        .code-block {
+            background: #0a0a0c;
+            border: 1px solid #334155;
+            border-radius: 6px;
+            padding: 1rem;
+            font-family: 'JetBrains Mono', monospace;
+            font-size: 0.75rem;
+            color: #a5b4fc;
+            overflow-x: auto;
         }
 
         /* Slide-up Terminal */
         .terminal-overlay {
-            position: fixed; bottom: 0; left: 0; width: 100%;
-            height: 350px;
+            position: fixed; bottom: 0; left: 0; width: 100%; height: 350px;
             background: rgba(10, 10, 12, 0.95);
             border-top: 1px solid #334155;
             backdrop-filter: blur(10px);
             z-index: 50;
             transition: transform 0.3s cubic-bezier(0.4, 0, 0.2, 1);
-            transform: translateY(100%); /* Hidden by default */
+            transform: translateY(100%);
         }
         .terminal-overlay.open { transform: translateY(0); }
-        
-        /* Scrollbar styling */
-        ::-webkit-scrollbar { width: 8px; }
+
+        /* Utilities */
+        .status-dot { height: 8px; width: 8px; border-radius: 50%; display: inline-block; }
+        ::-webkit-scrollbar { width: 6px; height: 6px; }
         ::-webkit-scrollbar-track { background: #0f172a; }
-        ::-webkit-scrollbar-thumb { background: #334155; border-radius: 4px; }
+        ::-webkit-scrollbar-thumb { background: #334155; border-radius: 3px; }
         ::-webkit-scrollbar-thumb:hover { background: #475569; }
     </style>
 </head>
-<body class="bg-slate-900 text-slate-200 font-sans h-screen flex flex-col overflow-hidden">
+<body class="h-screen flex flex-col overflow-hidden text-slate-200">
     <div class="scan-line"></div>
 
     <header class="h-16 border-b border-slate-700/50 flex items-center justify-between px-6 bg-[#0f172a]/90 backdrop-blur-md z-40 shrink-0">
         <div class="flex items-center gap-4">
-            <button id="nav-toggle" class="text-slate-400 hover:text-white transition">
-                <i class="fas fa-bars"></i>
+            <a href="index.html" class="text-slate-400 hover:text-white transition"><i class="fas fa-arrow-left"></i></a>
+            <h1 class="text-xl font-bold tracking-tight mono">ADAM <span class="text-emerald-400">v23.5</span> <span class="text-slate-500 font-normal">| Agent Registry</span></h1>
+        </div>
+        <div class="flex items-center gap-6 font-mono text-xs">
+            <div class="hidden md:block text-slate-400">AGENTS: <span class="text-white" id="agent-count">--</span></div>
+            <div class="hidden md:block text-slate-400">STATUS: <span class="text-emerald-400">ONLINE</span></div>
+            
+            <button onclick="toggleSettings()" class="text-slate-400 hover:text-cyan-400 transition" title="Runtime Configuration">
+                <i class="fas fa-cog fa-lg"></i>
             </button>
-            <h1 class="text-xl font-bold tracking-tight mono">ADAM <span class="text-emerald-400">v23</span> <span class="text-slate-500 font-normal">| Agent Registry</span></h1>
-        </div>
-        <div class="flex gap-4 font-mono text-xs text-slate-400 hidden md:flex">
-             <div>AGENTS: <span class="text-emerald-400" id="agent-count">0</span></div>
-             <div>SYSTEM: <span class="text-emerald-400">ONLINE</span></div>
         </div>
     </header>
 
-    <main class="flex-1 p-4 lg:p-8 overflow-y-auto pb-40"> 
+    <main class="flex-1 p-6 overflow-y-auto pb-40">
         
-        <div class="mb-6 flex flex-wrap gap-2 text-sm font-mono sticky top-0 z-30 py-2 bg-slate-900/50 backdrop-blur-sm" id="filters">
-            <button class="px-3 py-1 bg-blue-600 text-white border border-blue-500 rounded hover:bg-blue-500 transition shadow-[0_0_10px_rgba(37,99,235,0.5)]" onclick="filter('ALL', this)" id="btn-all">ALL</button>
-            <button class="px-3 py-1 bg-slate-800 text-slate-400 border border-slate-700 rounded hover:bg-slate-700 hover:text-white transition" onclick="filter('Specialist', this)">SPECIALISTS</button>
-            <button class="px-3 py-1 bg-slate-800 text-slate-400 border border-slate-700 rounded hover:bg-slate-700 hover:text-white transition" onclick="filter('Meta-Agent', this)">META-AGENTS</button>
-            <button class="px-3 py-1 bg-slate-800 text-slate-400 border border-slate-700 rounded hover:bg-slate-700 hover:text-white transition" onclick="filter('Orchestrator', this)">ORCHESTRATORS</button>
-            <div class="w-px h-6 bg-slate-700 mx-2"></div>
-            <button class="px-3 py-1 bg-slate-800 text-slate-400 border border-slate-700 rounded hover:bg-slate-700 hover:text-white transition" onclick="filterStatus('IDLE', this)">IDLE ONLY</button>
+        <div class="mb-8 flex flex-wrap justify-between items-center gap-4">
+            <div class="flex gap-2" id="filters">
+                <button class="px-4 py-1.5 rounded-full bg-blue-600/20 border border-blue-500/50 text-blue-400 text-xs font-bold font-mono hover:bg-blue-600/40 transition active-filter" onclick="filter('ALL', this)">ALL</button>
+                <button class="px-4 py-1.5 rounded-full bg-slate-800 border border-slate-700 text-slate-400 text-xs font-bold font-mono hover:text-white transition" onclick="filter('Specialist', this)">SPECIALISTS</button>
+                <button class="px-4 py-1.5 rounded-full bg-slate-800 border border-slate-700 text-slate-400 text-xs font-bold font-mono hover:text-white transition" onclick="filter('Meta-Agent', this)">META-AGENTS</button>
+                <button class="px-4 py-1.5 rounded-full bg-slate-800 border border-slate-700 text-slate-400 text-xs font-bold font-mono hover:text-white transition" onclick="filter('Orchestrator', this)">ORCHESTRATORS</button>
+            </div>
+            
+            <div class="relative">
+                <input type="text" id="search-agent" placeholder="Search agents..." class="bg-slate-900 border border-slate-700 rounded-lg px-4 py-1.5 text-xs text-white focus:outline-none focus:border-cyan-500 w-64 font-mono transition" onkeyup="handleSearch(this.value)">
+                <i class="fas fa-search absolute right-3 top-2 text-slate-600 text-xs"></i>
+            </div>
         </div>
 
         <div id="agents-grid" class="grid grid-cols-1 md:grid-cols-2 lg:grid-cols-3 xl:grid-cols-4 gap-6">
-            <div class="col-span-full text-center text-slate-500 py-20 font-mono animate-pulse">
-                Initializing Neural Link...
-            </div>
->>>>>>> 7e740aaf
-        </div>
+            <div class="col-span-full flex flex-col items-center justify-center py-20 text-slate-500 animate-pulse">
+                <i class="fas fa-circle-notch fa-spin fa-2x mb-4 text-cyan-500"></i>
+                <span class="font-mono text-sm">Querying Agent Mesh...</span>
+            </div>
+        </div>
+
     </main>
 
-<<<<<<< HEAD
-    <script src="js/mock_data.js"></script>
-    <script src="js/nav.js"></script>
-    <script>
-        const AGENT_TYPES = [
-            { id: "RISK_ASSESS", name: "Risk Assessment Agent", role: "Risk", icon: "R", status: "Active", load: 85 },
-            { id: "SNC_ANALYST", name: "SNC Analyst", role: "Credit", icon: "S", status: "Active", load: 60 },
-            { id: "MARKET_SENT", name: "Market Sentiment", role: "Market", icon: "M", status: "Idle", load: 10 },
-            { id: "META_COG", name: "Meta-Cognitive", role: "System", icon: "C", status: "Active", load: 45 },
-            { id: "REFLECTOR", name: "Reflector Agent", role: "System", icon: "X", status: "Thinking", load: 92 },
-            { id: "PLANNER", name: "Neuro-Sym Planner", role: "System", icon: "P", status: "Active", load: 30 },
-            { id: "ESG_SCAN", name: "ESG Scanner", role: "Market", icon: "E", status: "Idle", load: 5 },
-            { id: "RED_TEAM", name: "Red Team Adversary", role: "Risk", icon: "A", status: "Sleep", load: 0 },
-            { id: "QUANT_SIM", name: "Quantum Simulator", role: "Risk", icon: "Q", status: "Active", load: 99 },
-            { id: "LEGAL_BOT", name: "Legal Compliance", role: "Legal", icon: "L", status: "Idle", load: 12 },
-            { id: "NEWS_BOT", name: "News Ingestor", role: "Market", icon: "N", status: "Active", load: 78 },
-            { id: "CODE_GEN", name: "Code Alchemist", role: "Dev", icon: "D", status: "Idle", load: 0 }
-        ];
-
-        document.addEventListener('DOMContentLoaded', () => {
-            renderAgents();
-            updateStats();
-=======
     <div id="terminal" class="terminal-overlay flex flex-col font-mono text-sm shadow-[0_-10px_40px_rgba(0,0,0,0.5)]">
         <div class="h-10 bg-slate-800 flex items-center justify-between px-4 border-b border-slate-700 cursor-pointer hover:bg-slate-750 transition" onclick="toggleTerminal()">
             <div class="flex items-center gap-2">
                 <i class="fas fa-terminal text-emerald-400"></i>
-                <span class="text-slate-300 font-bold" id="terminal-title">SYSTEM CONSOLE</span>
+                <span class="text-slate-300 font-bold text-xs" id="terminal-title">SYSTEM CONSOLE</span>
             </div>
             <button class="text-slate-400 hover:text-white"><i class="fas fa-chevron-down"></i></button>
         </div>
-        
-        <div class="flex-1 overflow-y-auto p-4 text-slate-300 space-y-1 bg-[#0a0a0c]" id="terminal-output">
-            <div class="text-slate-500">System initialized. Select an agent to inspect logs...</div>
+        <div class="flex-1 overflow-y-auto p-4 space-y-1 bg-[#0a0a0c]" id="terminal-output">
+            <div class="text-slate-500">[SYSTEM] Console ready. Select an agent to view telemetry.</div>
         </div>
     </div>
 
+    <div id="logic-modal" class="fixed inset-0 bg-black/80 backdrop-blur-sm z-[60] hidden flex items-center justify-center p-4">
+        <div class="bg-slate-900 border border-slate-700 rounded-lg shadow-2xl w-full max-w-3xl flex flex-col max-h-[80vh]">
+            <div class="p-4 border-b border-slate-700 flex justify-between items-center bg-slate-800/50 rounded-t-lg">
+                <h3 class="text-lg font-bold text-white font-mono flex items-center gap-2">
+                    <i class="fas fa-brain text-purple-400"></i> <span id="modal-agent-name">Agent Logic</span>
+                </h3>
+                <button onclick="closeModal()" class="text-slate-400 hover:text-white"><i class="fas fa-times"></i></button>
+            </div>
+            <div class="p-4 overflow-y-auto flex-1 bg-[#0f1115]">
+                <div class="text-xs text-slate-400 mb-2 font-mono uppercase tracking-widest">System Prompt / Configuration</div>
+                <pre class="code-block" id="modal-content">Loading...</pre>
+            </div>
+            <div class="p-4 border-t border-slate-700 bg-slate-800/50 rounded-b-lg flex justify-end gap-3">
+                <button onclick="copyLogic()" class="px-4 py-2 bg-slate-700 hover:bg-slate-600 text-white text-xs font-bold rounded flex items-center gap-2 transition">
+                    <i class="fas fa-copy"></i> Copy Prompt
+                </button>
+                <button onclick="closeModal()" class="px-4 py-2 bg-blue-600 hover:bg-blue-500 text-white text-xs font-bold rounded transition">
+                    Close
+                </button>
+            </div>
+        </div>
+    </div>
+
+    <div id="settings-modal" class="fixed inset-0 bg-black/80 backdrop-blur-sm z-[60] hidden flex items-center justify-center p-4">
+        <div class="bg-slate-900 border border-slate-700 rounded-lg shadow-2xl w-full max-w-md p-6">
+            <h2 class="text-xl font-bold text-white mb-4">Runtime Configuration</h2>
+            
+            <div class="mb-4">
+                <label class="block text-xs font-mono text-slate-400 mb-2">OPENAI / LLM API KEY</label>
+                <input type="password" id="api-key-input" class="w-full bg-black border border-slate-700 rounded p-2 text-white text-sm focus:border-emerald-500 outline-none" placeholder="sk-...">
+                <p class="text-[10px] text-slate-500 mt-1">Key is stored in localStorage. Required for live generation.</p>
+            </div>
+
+            <div class="mb-6">
+                <label class="flex items-center cursor-pointer">
+                    <input type="checkbox" id="live-mode-toggle" class="sr-only peer">
+                    <div class="w-11 h-6 bg-slate-700 peer-focus:outline-none rounded-full peer peer-checked:after:translate-x-full peer-checked:after:border-white after:content-[''] after:absolute after:top-[2px] after:left-[2px] after:bg-white after:border-gray-300 after:border after:rounded-full after:h-5 after:w-5 after:transition-all peer-checked:bg-emerald-600 relative"></div>
+                    <span class="ml-3 text-sm font-medium text-slate-300">Enable Live Mode</span>
+                </label>
+            </div>
+
+            <div class="flex justify-end">
+                <button onclick="saveSettings()" class="px-4 py-2 bg-emerald-600 hover:bg-emerald-500 text-white rounded font-bold text-sm transition">Save & Reload</button>
+            </div>
+        </div>
+    </div>
+
+    <script src="js/mock_data.js"></script>
+    <script src="js/nav.js"></script>
     <script>
-        // -- DATA & STATE --
-        let allAgents = [];
-        let currentTypeFilter = 'ALL';
-        let statusFilter = null;
-
-        // Fallback data in case external files are missing
-        const fallbackData = [
-            { name: "Meta_Orchestrator", type: "Orchestrator", status: "ACTIVE", load: 85, path: "core/orch/main.py", tasks: 12 },
-            { name: "SNC_Analyst", type: "Specialist", status: "ACTIVE", load: 62, path: "modules/finance/snc.py", tasks: 4 },
-            { name: "Market_Sentiment", type: "Analyst", status: "IDLE", load: 5, path: "modules/social/twitter.py", tasks: 0 },
-            { name: "Red_Team_Lead", type: "Adversarial", status: "IDLE", load: 0, path: "security/red_team.py", tasks: 0 },
-            { name: "Compliance_Bot", type: "Support", status: "ACTIVE", load: 45, path: "audit/compliance.py", tasks: 8 },
-            { name: "Planner_Node", type: "Orchestrator", status: "ACTIVE", load: 30, path: "core/planning/bfs.py", tasks: 2 }
+        // -- STATE --
+        let agents = [];
+        let currentFilter = 'ALL';
+        let searchQuery = '';
+        let terminalInterval;
+
+        // -- FALLBACK DATA (If mock_data.js fails) --
+        const FALLBACK_AGENTS = [
+            { name: "Risk_Architect", type: "Orchestrator", status: "ACTIVE", load: 78, description: "System-wide risk aggregation and routing.", prompt: "You are the Risk Architect. Your goal is to synthesize inputs from all sub-agents..." },
+            { name: "SNC_Analyst", type: "Specialist", status: "ACTIVE", load: 45, description: "Shared National Credit portfolio analysis.", prompt: "Analyze the following loan documents for regulatory compliance..." },
+            { name: "Market_Sentience", type: "Meta-Agent", status: "IDLE", load: 12, description: "Real-time sentiment tracking.", prompt: "Monitor twitter and news feeds for negative sentiment regarding..." },
+            { name: "Red_Team_Lead", type: "Adversarial", status: "SLEEP", load: 0, description: "Scenario injection and stress testing.", prompt: "Simulate a liquidity crisis in the Asian markets..." },
+            { name: "Reflector_Node", type: "Meta-Agent", status: "THINKING", load: 92, description: "Self-correction and output validation.", prompt: "Critique the previous analysis for logical fallacies..." }
         ];
 
-        // -- INITIALIZATION --
-        document.addEventListener('DOMContentLoaded', async () => {
-            // Simulate data fetching
-            try {
-                // If you have a window.dataManager or window.MOCK_DATA, use it here
-                if (window.MOCK_DATA && window.MOCK_DATA.agents) {
-                    allAgents = window.MOCK_DATA.agents;
-                } else {
-                    console.log("Using fallback data");
-                    allAgents = fallbackData;
-                }
-            } catch (e) {
-                allAgents = fallbackData;
+        // -- INIT --
+        document.addEventListener('DOMContentLoaded', () => {
+            loadAgents();
+            loadSettings();
+        });
+
+        function loadAgents() {
+            // Priority: Window Mock -> Fallback
+            if (window.MOCK_DATA && window.MOCK_DATA.agents && window.MOCK_DATA.agents.length > 0) {
+                agents = window.MOCK_DATA.agents;
+            } else {
+                console.warn("Using Fallback Agent Data");
+                agents = FALLBACK_AGENTS;
             }
-
-            document.getElementById('agent-count').innerText = allAgents.length;
-            renderAgents();
->>>>>>> 7e740aaf
-        });
-
-        // -- RENDERING LOGIC --
-        function renderAgents() {
-            const grid = document.getElementById('agent-grid');
+            
+            document.getElementById('agent-count').innerText = agents.length;
+            renderGrid();
+        }
+
+        // -- RENDERING --
+        function renderGrid() {
+            const grid = document.getElementById('agents-grid');
             grid.innerHTML = '';
 
-<<<<<<< HEAD
-            AGENT_TYPES.forEach(agent => {
-                const color = getStatusColor(agent.status);
-
+            let filtered = agents;
+
+            // Type Filter
+            if (currentFilter !== 'ALL') {
+                filtered = filtered.filter(a => a.type === currentFilter);
+            }
+
+            // Search Filter
+            if (searchQuery) {
+                const q = searchQuery.toLowerCase();
+                filtered = filtered.filter(a => a.name.toLowerCase().includes(q) || (a.description && a.description.toLowerCase().includes(q)));
+            }
+
+            if (filtered.length === 0) {
+                grid.innerHTML = `<div class="col-span-full text-center text-slate-500 py-12 border border-dashed border-slate-800 rounded">No agents found matching "${searchQuery}"</div>`;
+                return;
+            }
+
+            filtered.forEach(agent => {
                 const card = document.createElement('div');
-                card.className = "agent-card rounded-lg p-5 border border-slate-700 flex flex-col relative overflow-hidden";
+                card.className = 'agent-card rounded-xl p-5 relative overflow-hidden group flex flex-col justify-between h-52';
+                
+                // Color Logic
+                let typeColor = "text-blue-400 border-blue-500/30 bg-blue-500/10";
+                if(agent.type === 'Meta-Agent') typeColor = "text-purple-400 border-purple-500/30 bg-purple-500/10";
+                if(agent.type === 'Orchestrator') typeColor = "text-amber-400 border-amber-500/30 bg-amber-500/10";
+                if(agent.type === 'Adversarial') typeColor = "text-red-400 border-red-500/30 bg-red-500/10";
+
+                const statusColor = getStatusColor(agent.status);
+                const icon = getIcon(agent.type);
 
                 card.innerHTML = `
-                    <div class="absolute top-0 right-0 p-2 opacity-10 font-bold text-6xl select-none text-slate-500">${agent.icon}</div>
-
-                    <div class="flex items-center gap-3 mb-4 z-10">
-                        <div class="w-10 h-10 rounded bg-slate-800 flex items-center justify-center font-bold text-xl text-white border border-slate-600 shadow-inner">
-                            ${agent.icon}
-                        </div>
-                        <div>
-                            <h3 class="font-bold text-slate-200 text-sm">${agent.name}</h3>
-                            <div class="text-[10px] text-slate-500 uppercase tracking-wider">${agent.role}</div>
-                        </div>
+                    <div class="absolute -right-4 -top-4 text-8xl text-white opacity-[0.03] group-hover:opacity-[0.06] transition-opacity rotate-12 select-none pointer-events-none">
+                        <i class="fas ${icon}"></i>
                     </div>
 
-                    <div class="flex-1 space-y-3 z-10">
-                        <div>
-                            <div class="flex justify-between text-[10px] text-slate-400 mb-1">
-                                <span>Status</span>
-                                <span class="${color.text} font-bold flex items-center gap-1">
-                                    <span class="status-dot ${color.bg} ${agent.status === 'Active' ? 'animate-pulse' : ''}"></span>
-                                    ${agent.status.toUpperCase()}
-                                </span>
+                    <div class="relative z-10">
+                        <div class="flex justify-between items-start mb-3">
+                            <span class="text-[10px] font-bold font-mono px-2 py-0.5 rounded border ${typeColor} uppercase tracking-wider">${agent.type}</span>
+                            <div class="flex items-center gap-2 bg-black/20 px-2 py-1 rounded-full border border-white/5">
+                                <span class="status-dot ${statusColor} ${agent.status === 'ACTIVE' || agent.status === 'THINKING' ? 'animate-pulse' : ''}"></span>
+                                <span class="text-[10px] font-mono font-bold text-slate-300">${agent.status}</span>
                             </div>
                         </div>
-
-                        <div>
-                            <div class="flex justify-between text-[10px] text-slate-400 mb-1">
-                                <span>Cognitive Load</span>
-                                <span>${agent.load}%</span>
-                            </div>
-                            <div class="w-full bg-slate-800 h-1 rounded-full overflow-hidden">
-                                <div class="bg-blue-500 h-full rounded-full transition-all duration-1000" style="width: ${agent.load}%"></div>
-                            </div>
-                        </div>
-
-                        <div class="pt-3 border-t border-slate-700/50">
-                            <div class="text-[10px] text-slate-500 font-mono">LAST ACTION:</div>
-                            <div class="text-[10px] text-cyan-400/80 truncate font-mono mt-1">
-                                ${generateMockAction(agent.role)}
-                            </div>
-=======
-            let filtered = allAgents;
-
-            // Apply Filters
-            if (currentTypeFilter !== 'ALL') {
-                filtered = filtered.filter(a => a.type === currentTypeFilter);
-            }
-            if (statusFilter) {
-                filtered = filtered.filter(a => a.status === statusFilter);
-            }
-
-            if (filtered.length === 0) {
-                grid.innerHTML = '<div class="col-span-full text-center text-slate-500 py-10 font-mono">No agents found matching criteria.</div>';
-                return;
-            }
-
-            filtered.forEach(agent => {
-                const isActive = agent.status === 'ACTIVE';
-                const statusColor = isActive ? 'bg-emerald-500' : (agent.status === 'IDLE' ? 'bg-amber-500' : 'bg-slate-500');
-                
-                // Dynamic styling based on type
-                let typeBadgeStyle = "text-blue-400 border-blue-900/50 bg-blue-900/20";
-                if(agent.type === 'Meta-Agent') typeBadgeStyle = "text-purple-400 border-purple-900/50 bg-purple-900/20";
-                if(agent.type === 'Orchestrator') typeBadgeStyle = "text-amber-400 border-amber-900/50 bg-amber-900/20";
-
-                const card = document.createElement('div');
-                // Merged classes: uses glass-panel from v23 but layout from main
-                card.className = 'glass-panel p-5 rounded-lg border border-slate-700 hover:border-cyan-500/50 hover:shadow-[0_0_20px_rgba(6,182,212,0.1)] group flex flex-col justify-between h-48 transition cursor-pointer relative overflow-hidden agent-card';
-                card.onclick = () => selectAgent(agent);
-
-                card.innerHTML = `
-                    <div class="absolute top-0 right-0 p-2 opacity-10 text-6xl text-slate-500 -rotate-12 select-none pointer-events-none group-hover:opacity-20 transition">
-                        <i class="fas fa-microchip"></i>
+                        <h3 class="text-lg font-bold text-white group-hover:text-cyan-400 transition font-mono truncate" title="${agent.name}">${agent.name.replace(/_/g, ' ')}</h3>
+                        <p class="text-xs text-slate-400 mt-1 line-clamp-2 leading-relaxed">${agent.description || 'No description available.'}</p>
                     </div>
 
-                    <div class="relative z-10">
-                        <div class="flex justify-between items-start mb-3">
-                            <span class="text-[10px] font-bold font-mono px-2 py-0.5 rounded border ${typeBadgeStyle} uppercase tracking-wider">${agent.type}</span>
-                            <span class="flex items-center space-x-2 text-[10px] font-mono text-slate-400">
-                                <span class="w-1.5 h-1.5 rounded-full ${statusColor} ${isActive ? 'animate-pulse' : ''}"></span>
-                                <span>${agent.status}</span>
-                            </span>
-                        </div>
-                        <h3 class="text-lg font-bold text-slate-200 group-hover:text-cyan-400 transition mb-1 leading-tight truncate font-mono">${agent.name.replace(/_/g, ' ')}</h3>
-                        <p class="text-[10px] text-slate-500 font-mono truncate">${agent.path}</p>
-                    </div>
-
-                    <div class="mt-4 relative z-10">
-                        <div class="flex justify-between text-[10px] text-slate-500 font-mono mb-1">
-                            <span>CPU LOAD</span>
+                    <div class="relative z-10 mt-auto">
+                        <div class="flex justify-between text-[10px] font-mono text-slate-500 mb-1">
+                            <span>COGNITIVE LOAD</span>
                             <span class="${agent.load > 80 ? 'text-red-400' : 'text-cyan-400'}">${agent.load}%</span>
                         </div>
-                        <div class="w-full bg-slate-800 h-1 rounded-full overflow-hidden">
-                            <div class="h-full ${isActive ? 'bg-cyan-500' : 'bg-slate-600'} transition-all duration-1000" style="width: ${agent.load}%"></div>
+                        <div class="w-full bg-slate-800 h-1.5 rounded-full overflow-hidden mb-3">
+                            <div class="h-full ${getLoadColor(agent.load)} transition-all duration-1000" style="width: ${agent.load}%"></div>
                         </div>
-                        <div class="mt-2 text-[10px] text-slate-500 flex justify-between">
-                            <span>Tasks: ${agent.tasks || 0}</span>
-                            <span>v23.5</span>
->>>>>>> 7e740aaf
+                        
+                        <div class="flex gap-2 border-t border-slate-700/50 pt-3">
+                            <button onclick="viewLogs('${agent.name}')" class="flex-1 bg-slate-800 hover:bg-slate-700 text-slate-300 text-xs py-1.5 rounded border border-slate-700 transition font-mono">
+                                <i class="fas fa-terminal mr-1"></i> LOGS
+                            </button>
+                            <button onclick="viewLogic('${agent.name}')" class="flex-1 bg-blue-900/20 hover:bg-blue-900/40 text-blue-300 text-xs py-1.5 rounded border border-blue-800/50 transition font-mono">
+                                <i class="fas fa-code mr-1"></i> LOGIC
+                            </button>
                         </div>
                     </div>
                 `;
@@ -331,103 +283,85 @@
             });
         }
 
-<<<<<<< HEAD
+        // -- LOGIC & HELPERS --
+
+        function filter(type, btn) {
+            currentFilter = type;
+            // Reset styles
+            document.querySelectorAll('#filters button').forEach(b => {
+                b.className = "px-4 py-1.5 rounded-full bg-slate-800 border border-slate-700 text-slate-400 text-xs font-bold font-mono hover:text-white transition";
+            });
+            // Set active
+            btn.className = "px-4 py-1.5 rounded-full bg-blue-600/20 border border-blue-500/50 text-blue-400 text-xs font-bold font-mono hover:bg-blue-600/40 transition active-filter";
+            renderGrid();
+        }
+
+        function handleSearch(val) {
+            searchQuery = val;
+            renderGrid();
+        }
+
         function getStatusColor(status) {
-            switch(status) {
-                case 'Active': return { text: 'text-emerald-400', bg: 'bg-emerald-500' };
-                case 'Thinking': return { text: 'text-purple-400', bg: 'bg-purple-500' };
-                case 'Idle': return { text: 'text-slate-400', bg: 'bg-slate-500' };
-                case 'Sleep': return { text: 'text-slate-600', bg: 'bg-slate-700' };
-                default: return { text: 'text-slate-400', bg: 'bg-slate-500' };
+            switch(status?.toUpperCase()) {
+                case 'ACTIVE': return 'bg-emerald-500 shadow-[0_0_8px_rgba(16,185,129,0.6)]';
+                case 'THINKING': return 'bg-purple-500 shadow-[0_0_8px_rgba(168,85,247,0.6)]';
+                case 'IDLE': return 'bg-amber-500';
+                default: return 'bg-slate-600';
             }
         }
 
-        function generateMockAction(role) {
-            const actions = {
-                'Risk': ['Calculating VaR...', 'Scanning credit default swaps...', 'Simulating crash scenario...'],
-                'Market': ['Parsing Reuters feed...', 'Detecting sentiment shift...', 'Updating price targets...'],
-                'System': ['Optimizing graph traversal...', 'Garbage collecting...', 'Re-planning execution path...'],
-                'Legal': ['Checking SEC filings...', 'Verifying covenant clauses...'],
-                'Dev': ['Generating unit tests...', 'Refactoring async loop...']
-            };
-            const list = actions[role] || ['Processing...'];
-            return list[Math.floor(Math.random() * list.length)] + " [" + (Math.random() * 200).toFixed(0) + "ms]";
-        }
-
-        function updateStats() {
-            document.getElementById('total-agents').textContent = AGENT_TYPES.length;
-            document.getElementById('active-agents').textContent = AGENT_TYPES.filter(a => a.status === 'Active' || a.status === 'Thinking').length;
-=======
-        // -- FILTERING LOGIC --
-        function filter(type, btn) {
-            currentTypeFilter = type;
-            // Update UI
-            document.querySelectorAll('#filters button').forEach(b => {
-                if(b.innerText === 'IDLE ONLY') return; // Skip status toggle
-                b.className = "px-3 py-1 bg-slate-800 text-slate-400 border border-slate-700 rounded hover:bg-slate-700 hover:text-white transition";
-            });
-            btn.className = "px-3 py-1 bg-blue-600 text-white border border-blue-500 rounded hover:bg-blue-500 transition shadow-[0_0_10px_rgba(37,99,235,0.5)]";
-            renderAgents();
-        }
-
-        function filterStatus(status, btn) {
-            if (statusFilter === status) {
-                statusFilter = null;
-                btn.classList.remove('bg-blue-600', 'text-white', 'border-blue-500');
-                btn.classList.add('bg-slate-800', 'text-slate-400', 'border-slate-700');
-            } else {
-                statusFilter = status;
-                btn.classList.remove('bg-slate-800', 'text-slate-400', 'border-slate-700');
-                btn.classList.add('bg-blue-600', 'text-white', 'border-blue-500');
-            }
-            renderAgents();
-        }
-
-        // -- TERMINAL LOGIC --
-        let terminalInterval;
-
-        function selectAgent(agent) {
+        function getLoadColor(load) {
+            if (load > 80) return 'bg-red-500';
+            if (load > 50) return 'bg-amber-400';
+            return 'bg-cyan-500';
+        }
+
+        function getIcon(type) {
+            if(type === 'Orchestrator') return 'fa-network-wired';
+            if(type === 'Adversarial') return 'fa-skull-crossbones';
+            if(type === 'Meta-Agent') return 'fa-brain';
+            return 'fa-robot';
+        }
+
+        // -- MODALS & TERMINAL --
+
+        function viewLogs(agentName) {
             const terminal = document.getElementById('terminal');
             const output = document.getElementById('terminal-output');
-            const title = document.getElementById('terminal-title');
-
+            
+            document.getElementById('terminal-title').innerText = `CONSOLE: ${agentName.toUpperCase()}`;
             terminal.classList.add('open');
-            title.innerText = `CONSOLE: ${agent.name.toUpperCase()}`;
-            output.innerHTML = ''; 
-            if(terminalInterval) clearInterval(terminalInterval);
-
-            // Simulation logs
+            output.innerHTML = '';
+
+            if (terminalInterval) clearInterval(terminalInterval);
+
             const logs = [
-                `[SYSTEM] Establishing secure handshake with ${agent.name}...`,
-                `[AUTH] Identity verified (Signature: 0x8F3A...)`,
-                `[KERNEL] Loading context from ${agent.path}...`,
-                `[STATE] Memory integrity: 99.8%`,
-                `[NETWORK] Latency: 12ms`,
-                `[READY] Agent listening on main bus.`
+                `[SYSTEM] Connecting to ${agentName} telemetry stream...`,
+                `[AUTH] Handshake successful (Token: 0x8F2A...)`,
+                `[INIT] Loading runtime environment v23.5...`,
+                `[STATE] Context window: 128k | Memory Usage: 45MB`,
+                `[INFO] Listening for task queue events...`,
+                `[READY] Agent is online and awaiting instructions.`
             ];
 
             let i = 0;
             terminalInterval = setInterval(() => {
-                if(i >= logs.length) {
+                if (i >= logs.length) {
                     clearInterval(terminalInterval);
-                    const line = document.createElement('div');
-                    line.className = "text-emerald-400 mt-2";
-                    line.innerHTML = `root@adam:${agent.name.toLowerCase().replace(/ /g,'_')}# <span class="animate-pulse">_</span>`;
-                    output.appendChild(line);
-                    output.scrollTop = output.scrollHeight;
+                    const prompt = document.createElement('div');
+                    prompt.className = "text-emerald-400 mt-2";
+                    prompt.innerHTML = `root@adam:${agentName.toLowerCase()}# <span class="animate-pulse">_</span>`;
+                    output.appendChild(prompt);
                     return;
                 }
-
                 const div = document.createElement('div');
-                div.className = "text-xs font-mono mb-1 text-slate-300";
+                div.className = "text-xs font-mono text-slate-400 mb-1";
+                const time = new Date().toISOString().split('T')[1].split('.')[0];
+                let color = 'text-slate-300';
+                if(logs[i].includes('[READY]')) color = 'text-emerald-400';
+                if(logs[i].includes('[SYSTEM]')) color = 'text-blue-400';
                 
-                const time = new Date().toISOString().split('T')[1].split('.')[0];
-                let colorClass = 'text-slate-300';
-                if(logs[i].includes('[READY]')) colorClass = 'text-emerald-400';
-                if(logs[i].includes('[SYSTEM]')) colorClass = 'text-blue-400';
-
-                div.innerHTML = `<span class="text-slate-600">[${time}]</span> <span class="${colorClass}">${logs[i]}</span>`;
-                
+                div.innerHTML = `<span class="text-slate-600 mr-2">[${time}]</span> <span class="${color}">${logs[i]}</span>`;
                 output.appendChild(div);
                 output.scrollTop = output.scrollHeight;
                 i++;
@@ -435,10 +369,57 @@
         }
 
         function toggleTerminal() {
-            const t = document.getElementById('terminal');
-            t.classList.toggle('open');
->>>>>>> 7e740aaf
-        }
+            document.getElementById('terminal').classList.toggle('open');
+        }
+
+        function viewLogic(agentName) {
+            const agent = agents.find(a => a.name === agentName);
+            const promptText = agent?.prompt || agent?.system_prompt || "No explicit system prompt definition found in registry.";
+            
+            document.getElementById('modal-agent-name').innerText = agentName;
+            document.getElementById('modal-content').innerText = promptText;
+            document.getElementById('logic-modal').classList.remove('hidden');
+        }
+
+        function closeModal() {
+            document.getElementById('logic-modal').classList.add('hidden');
+        }
+
+        function copyLogic() {
+            const content = document.getElementById('modal-content').innerText;
+            navigator.clipboard.writeText(content).then(() => {
+                const btn = document.querySelector('#logic-modal button i.fa-copy').parentNode;
+                const originalText = btn.innerHTML;
+                btn.innerHTML = `<i class="fas fa-check"></i> Copied!`;
+                setTimeout(() => btn.innerHTML = originalText, 2000);
+            });
+        }
+
+        // -- SETTINGS --
+        function toggleSettings() {
+            document.getElementById('settings-modal').classList.toggle('hidden');
+        }
+
+        function loadSettings() {
+            const key = localStorage.getItem('adam_api_key');
+            const live = localStorage.getItem('adam_live_mode') === 'true';
+            
+            if(key) document.getElementById('api-key-input').value = key;
+            document.getElementById('live-mode-toggle').checked = live;
+        }
+
+        function saveSettings() {
+            const key = document.getElementById('api-key-input').value;
+            const live = document.getElementById('live-mode-toggle').checked;
+            
+            localStorage.setItem('adam_api_key', key);
+            localStorage.setItem('adam_live_mode', live);
+            
+            toggleSettings();
+            // Optional: Reload logic to switch data sources
+            if(live) alert("Live Mode Enabled. The system will now attempt to poll the backend API.");
+        }
+
     </script>
 </body>
 </html>