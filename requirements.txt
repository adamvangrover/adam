# --- Core Data Analysis & Math ---
pandas==1.5.3
numpy==1.26.4
scipy==1.11.4
pyarrow
pandera

# --- Core Machine Learning ---
scikit-learn==1.2.2
statsmodels==0.14.2
xgboost==1.7.5

# --- PyTorch (CPU Specific) ---
torch==2.3.0 --index-url https://download.pytorch.org/whl/cpu
torchvision==0.18.0 --index-url https://download.pytorch.org/whl/cpu
torchaudio==2.3.0 --index-url https://download.pytorch.org/whl/cpu

# --- Financial Analysis & Risk ---
ta==0.11.0
TA-Lib==0.4.24
yfinance
pandas_market_calendars
PyPortfolioOpt

# --- Natural Language Processing (NLP) ---
nltk==3.8.1
transformers==4.30.2
tiktoken
textblob
llama-parse

# --- LLM Integration & Orchestration ---
openai==1.106.1
langchain
langgraph
anthropic
semantic-kernel
peft
trl

# --- Agents & Modeling ---
mesa==3.2.0

# --- Knowledge Graph & Data Structures ---
networkx==3.1
rdflib==6.3.2

# --- Web Frameworks & APIs ---
Flask==3.0.0
Flask-SocketIO==5.3.6
Flask-SQLAlchemy==3.1.1
Flask-JWT-Extended==4.6.0
Flask-Cors
fastapi==0.109.0
uvicorn==0.27.0
Celery==5.3.6
requests==2.31.0
aiohttp==3.8.4

# --- Dashboard & UI ---
streamlit
markdown

# --- Data Acquisition (Web Scraping/Social) ---
beautifulsoup4==4.12.2
scrapy==2.8.0
feedparser==6.0.10
tweepy

# --- Database & Storage ---
psycopg2-binary==2.9.10
neo4j==5.28.2
redis==4.5.1

# --- Cloud & Infrastructure ---
boto3==1.26.134
google-cloud-storage==2.8.0
google-cloud-aiplatform==1.111.0
shapely==2.1.1
pika==1.3.2
prometheus_client==0.16.0

# --- Visualization & Reporting ---
matplotlib==3.7.1
seaborn==0.12.2
fpdf==1.7.2
reportlab==4.0.9

# --- Explainable AI (XAI) ---
shap==0.42.1
lime==0.2.0.1
dowhy==0.8

# --- Configuration & Typing ---
pydantic>=2.5.0
pydantic-settings
python-dotenv
pyyaml==6.0.1
jinja2>=3.1.0
typing-extensions>=4.5.0
python-dateutil==2.8.2

<<<<<<< HEAD
# --- Experimental / Commented Out ---
mcp
# mcp-python-sdk
# python-xbrl
=======
# --- Vertical Risk Agent Dependencies ---
mcp
# python-xbrl
llama-parse
trl
peft
Flask-Cors
textblob
tweepy
transformers

# --- Dashboard ---
streamlit
pydantic-settings
python-dotenv
fastapi==0.109.0
uvicorn==0.27.0
markdown
yfinance

# --- Gold Standard Financial Toolkit ---
yfinance
pyarrow
pandera
pandas_market_calendars
PyPortfolioOpt
>>>>>>> 490d25dc
<|MERGE_RESOLUTION|>--- conflicted
+++ resolved
@@ -100,12 +100,11 @@
 typing-extensions>=4.5.0
 python-dateutil==2.8.2
 
-<<<<<<< HEAD
 # --- Experimental / Commented Out ---
 mcp
 # mcp-python-sdk
 # python-xbrl
-=======
+
 # --- Vertical Risk Agent Dependencies ---
 mcp
 # python-xbrl
@@ -131,5 +130,4 @@
 pyarrow
 pandera
 pandas_market_calendars
-PyPortfolioOpt
->>>>>>> 490d25dc
+PyPortfolioOpt