# Consolidated and Cleaned Requirements

# --- Core Data Analysis and Manipulation ---
pandas==1.5.3
numpy==1.26.4
scipy==1.11.4

# --- Core Machine Learning ---
scikit-learn==1.2.2
statsmodels==0.14.2
torch==2.3.0 --index-url https://download.pytorch.org/whl/cpu
torchvision==0.18.0 --index-url https://download.pytorch.org/whl/cpu
torchaudio==2.3.0 --index-url https://download.pytorch.org/whl/cpu
xgboost==1.7.5

# --- API and Data Interaction ---
requests==2.31.0
aiohttp==3.8.4

# --- Data Serialization ---
pyyaml==6.0.1

# --- Date/Time ---
python-dateutil==2.8.2

# --- Web Data Acquisition ---
beautifulsoup4==4.12.2
scrapy==2.8.0
feedparser==6.0.10

# --- Financial Analysis ---
ta==0.11.0
TA-Lib==0.4.24

# --- Agent-Based Modeling ---
mesa==3.2.0

# --- Report Generation ---
fpdf==1.7.2
reportlab==4.0.9

# --- Natural Language Processing (NLP) ---
nltk==3.8.1
transformers==4.30.2
tiktoken

# --- Visualization ---
matplotlib==3.7.1
seaborn==0.12.2

# --- Data Storage ---
psycopg2-binary==2.9.10
neo4j==5.28.2

# --- Cloud Integration ---
boto3==1.26.134
google-cloud-storage==2.8.0
google-cloud-aiplatform==1.111.0
shapely==2.1.1

# --- Explainable AI (XAI) ---
shap==0.42.1
lime==0.2.0.1
dowhy==0.8

# --- System Monitoring ---
prometheus_client==0.16.0

# --- Agent Communication ---
pika==1.3.2
redis==4.5.1

# --- Knowledge Graph ---
networkx==3.1
rdflib==6.3.2

# --- LLM Support ---
langchain
openai==1.106.1
anthropic
semantic-kernel
langgraph

# --- Web Application ---
Flask==3.0.0
Flask-SocketIO==5.3.6
Flask-SQLAlchemy==3.1.1
Flask-JWT-Extended==4.6.0
Celery==5.3.6

# --- Prompt-as-Code ---
pydantic>=2.5.0
jinja2>=3.1.0
typing-extensions>=4.5.0
pyyaml>=6.0

# --- Vertical Risk Agent Dependencies ---
# mcp-python-sdk
# python-xbrl
llama-parse
trl
peft
<<<<<<< HEAD
Flask-Cors
=======
textblob
tweepy
transformers
>>>>>>> f795d511
<|MERGE_RESOLUTION|>--- conflicted
+++ resolved
@@ -100,10 +100,7 @@
 llama-parse
 trl
 peft
-<<<<<<< HEAD
 Flask-Cors
-=======
 textblob
 tweepy
-transformers
->>>>>>> f795d511
+transformers